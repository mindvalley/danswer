--- conflicted
+++ resolved
@@ -348,78 +348,6 @@
     task_logger.propagate = False
 
 
-<<<<<<< HEAD
-class CeleryTaskPlainFormatter(PlainFormatter):
-    def format(self, record: logging.LogRecord) -> str:
-        task = current_task
-        if task and task.request:
-            record.__dict__.update(task_id=task.request.id, task_name=task.name)
-            record.msg = f"[{task.name}({task.request.id})] {record.msg}"
-
-        return super().format(record)
-
-
-class CeleryTaskColoredFormatter(ColoredFormatter):
-    def format(self, record: logging.LogRecord) -> str:
-        task = current_task
-        if task and task.request:
-            record.__dict__.update(task_id=task.request.id, task_name=task.name)
-            record.msg = f"[{task.name}({task.request.id})] {record.msg}"
-
-        return super().format(record)
-
-
-@signals.setup_logging.connect
-def on_setup_logging(
-    loglevel: Any, logfile: Any, format: Any, colorize: Any, **kwargs: Any
-) -> None:
-    # TODO: could unhardcode format and colorize and accept these as options from
-    # celery's config
-
-    # reformats celery's worker logger
-    root_logger = logging.getLogger()
-
-    root_handler = logging.StreamHandler()  # Set up a handler for the root logger
-    root_formatter = ColoredFormatter(
-        "%(asctime)s %(filename)30s %(lineno)4s: %(message)s",
-        datefmt="%m/%d/%Y %I:%M:%S %p",
-    )
-    root_handler.setFormatter(root_formatter)
-    root_logger.addHandler(root_handler)  # Apply the handler to the root logger
-
-    if logfile:
-        root_file_handler = logging.FileHandler(logfile)
-        root_file_formatter = PlainFormatter(
-            "%(asctime)s %(filename)30s %(lineno)4s: %(message)s",
-            datefmt="%m/%d/%Y %I:%M:%S %p",
-        )
-        root_file_handler.setFormatter(root_file_formatter)
-        root_logger.addHandler(root_file_handler)
-
-    root_logger.setLevel(loglevel)
-
-    # reformats celery's task logger
-    task_formatter = CeleryTaskColoredFormatter(
-        "%(asctime)s %(filename)30s %(lineno)4s: %(message)s",
-        datefmt="%m/%d/%Y %I:%M:%S %p",
-    )
-    task_handler = logging.StreamHandler()  # Set up a handler for the task logger
-    task_handler.setFormatter(task_formatter)
-    task_logger.addHandler(task_handler)  # Apply the handler to the task logger
-
-    if logfile:
-        task_file_handler = logging.FileHandler(logfile)
-        task_file_formatter = CeleryTaskPlainFormatter(
-            "%(asctime)s %(filename)30s %(lineno)4s: %(message)s",
-            datefmt="%m/%d/%Y %I:%M:%S %p",
-        )
-        task_file_handler.setFormatter(task_file_formatter)
-        task_logger.addHandler(task_file_handler)
-
-    task_logger.setLevel(loglevel)
-    task_logger.propagate = False
-
-=======
 class HubPeriodicTask(bootsteps.StartStopStep):
     """Regularly reacquires the primary worker lock outside of the task queue.
     Use the task_logger in this class to avoid double logging.
@@ -505,7 +433,6 @@
         "danswer.background.celery.tasks.vespa",
     ]
 )
->>>>>>> 6b57e682
 
 #####
 # Celery Beat (Periodic Tasks) Settings
