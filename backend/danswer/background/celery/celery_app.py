import json
import traceback
from datetime import timedelta
from typing import Any
from typing import cast

import redis
from celery import Celery
from celery import signals
from celery import Task
from celery.contrib.abortable import AbortableTask  # type: ignore
from celery.exceptions import SoftTimeLimitExceeded
from celery.exceptions import TaskRevokedError
from celery.signals import beat_init
from celery.signals import worker_init
from celery.states import READY_STATES
from celery.utils.log import get_task_logger
from redis import Redis
from sqlalchemy import inspect
from sqlalchemy import text
from sqlalchemy.orm import Session

from danswer.access.access import get_access_for_document
from danswer.background.celery.celery_redis import RedisConnectorCredentialPair
from danswer.background.celery.celery_redis import RedisDocumentSet
from danswer.background.celery.celery_redis import RedisUserGroup
from danswer.background.celery.celery_utils import extract_ids_from_runnable_connector
from danswer.background.celery.celery_utils import should_kick_off_deletion_of_cc_pair
from danswer.background.celery.celery_utils import should_prune_cc_pair
from danswer.background.connector_deletion import delete_connector_credential_pair
from danswer.background.connector_deletion import delete_connector_credential_pair_batch
from danswer.background.task_utils import build_celery_task_wrapper
from danswer.background.task_utils import name_cc_cleanup_task
from danswer.background.task_utils import name_cc_prune_task
from danswer.configs.app_configs import JOB_TIMEOUT
from danswer.configs.constants import CELERY_VESPA_SYNC_BEAT_LOCK_TIMEOUT
from danswer.configs.constants import DanswerCeleryPriority
from danswer.configs.constants import DanswerRedisLocks
from danswer.configs.constants import POSTGRES_CELERY_BEAT_APP_NAME
from danswer.configs.constants import POSTGRES_CELERY_WORKER_APP_NAME
from danswer.configs.constants import PostgresAdvisoryLocks
from danswer.connectors.factory import instantiate_connector
from danswer.connectors.models import InputType
from danswer.db.connector_credential_pair import add_deletion_failure_message
from danswer.db.connector_credential_pair import (
    get_connector_credential_pair,
)
from danswer.db.connector_credential_pair import get_connector_credential_pairs
from danswer.db.deletion_attempt import check_deletion_attempt_is_allowed
from danswer.db.document import count_documents_by_needs_sync
from danswer.db.document import get_document
from danswer.db.document import get_documents_for_connector_credential_pair
from danswer.db.document import mark_document_as_synced
from danswer.db.document_set import delete_document_set
from danswer.db.document_set import fetch_document_set_for_document
from danswer.db.document_set import fetch_document_sets
from danswer.db.document_set import get_document_set_by_id
from danswer.db.document_set import mark_document_set_as_synced
from danswer.db.engine import get_sqlalchemy_engine
from danswer.db.engine import init_sqlalchemy_engine
from danswer.db.models import DocumentSet
from danswer.db.models import UserGroup
from danswer.document_index.document_index_utils import get_both_index_names
from danswer.document_index.factory import get_default_document_index
from danswer.document_index.interfaces import UpdateRequest
from danswer.redis.redis_pool import RedisPool
from danswer.utils.logger import setup_logger
from danswer.utils.variable_functionality import fetch_versioned_implementation
from danswer.utils.variable_functionality import (
    fetch_versioned_implementation_with_fallback,
)
from danswer.utils.variable_functionality import noop_fallback

logger = setup_logger()

# use this within celery tasks to get celery task specific logging
task_logger = get_task_logger(__name__)

redis_pool = RedisPool()

celery_app = Celery(__name__)
celery_app.config_from_object(
    "danswer.background.celery.celeryconfig"
)  # Load configuration from 'celeryconfig.py'


#####
# Tasks that need to be run in job queue, registered via APIs
#
# If imports from this module are needed, use local imports to avoid circular importing
#####
@build_celery_task_wrapper(name_cc_cleanup_task)
@celery_app.task(soft_time_limit=JOB_TIMEOUT)
def cleanup_connector_credential_pair_task(
    connector_id: int,
    credential_id: int,
) -> int:
    """Connector deletion task. This is run as an async task because it is a somewhat slow job.
    Needs to potentially update a large number of Postgres and Vespa docs, including deleting them
    or updating the ACL"""
    engine = get_sqlalchemy_engine()

    with Session(engine) as db_session:
        # validate that the connector / credential pair is deletable
        cc_pair = get_connector_credential_pair(
            db_session=db_session,
            connector_id=connector_id,
            credential_id=credential_id,
        )
        if not cc_pair:
            raise ValueError(
                f"Cannot run deletion attempt - connector_credential_pair with Connector ID: "
                f"{connector_id} and Credential ID: {credential_id} does not exist."
            )
        try:
            deletion_attempt_disallowed_reason = check_deletion_attempt_is_allowed(
                connector_credential_pair=cc_pair, db_session=db_session
            )
            if deletion_attempt_disallowed_reason:
                raise ValueError(deletion_attempt_disallowed_reason)

            # The bulk of the work is in here, updates Postgres and Vespa
            curr_ind_name, sec_ind_name = get_both_index_names(db_session)
            document_index = get_default_document_index(
                primary_index_name=curr_ind_name, secondary_index_name=sec_ind_name
            )
            return delete_connector_credential_pair(
                db_session=db_session,
                document_index=document_index,
                cc_pair=cc_pair,
            )

        except Exception as e:
            stack_trace = traceback.format_exc()
            error_message = f"Error: {str(e)}\n\nStack Trace:\n{stack_trace}"
            add_deletion_failure_message(db_session, cc_pair.id, error_message)
            task_logger.exception(
                f"Failed to run connector_deletion. "
                f"connector_id={connector_id} credential_id={credential_id}\n"
                f"Stack Trace:\n{stack_trace}"
            )
            raise e


@build_celery_task_wrapper(name_cc_prune_task)
@celery_app.task(soft_time_limit=JOB_TIMEOUT)
def prune_documents_task(connector_id: int, credential_id: int) -> None:
    """connector pruning task. For a cc pair, this task pulls all document IDs from the source
    and compares those IDs to locally stored documents and deletes all locally stored IDs missing
    from the most recently pulled document ID list"""
    with Session(get_sqlalchemy_engine()) as db_session:
        try:
            cc_pair = get_connector_credential_pair(
                db_session=db_session,
                connector_id=connector_id,
                credential_id=credential_id,
            )

            if not cc_pair:
                task_logger.warning(
                    f"ccpair not found for {connector_id} {credential_id}"
                )
                return

            runnable_connector = instantiate_connector(
                cc_pair.connector.source,
                InputType.PRUNE,
                cc_pair.connector.connector_specific_config,
                cc_pair.credential,
                db_session,
            )

            all_connector_doc_ids: set[str] = extract_ids_from_runnable_connector(
                runnable_connector
            )

            all_indexed_document_ids = {
                doc.id
                for doc in get_documents_for_connector_credential_pair(
                    db_session=db_session,
                    connector_id=connector_id,
                    credential_id=credential_id,
                )
            }

            doc_ids_to_remove = list(all_indexed_document_ids - all_connector_doc_ids)

            curr_ind_name, sec_ind_name = get_both_index_names(db_session)
            document_index = get_default_document_index(
                primary_index_name=curr_ind_name, secondary_index_name=sec_ind_name
            )

            if len(doc_ids_to_remove) == 0:
                task_logger.info(
                    f"No docs to prune from {cc_pair.connector.source} connector"
                )
                return

            task_logger.info(
                f"pruning {len(doc_ids_to_remove)} doc(s) from {cc_pair.connector.source} connector"
            )
            delete_connector_credential_pair_batch(
                document_ids=doc_ids_to_remove,
                connector_id=connector_id,
                credential_id=credential_id,
                document_index=document_index,
            )
        except Exception as e:
            task_logger.exception(
                f"Failed to run pruning for connector id {connector_id}."
            )
            raise e


def try_generate_stale_document_sync_tasks(
    db_session: Session, r: Redis, lock_beat: redis.lock.Lock
) -> int | None:
    # the fence is up, do nothing
    if r.exists(RedisConnectorCredentialPair.get_fence_key()):
        return None

<<<<<<< HEAD
        # get current state of document sets for these documents
        document_set_map = {
            document_id: document_sets
            for document_id, document_sets in fetch_document_sets_for_documents(
                document_ids=document_ids, db_session=db_session
            )
        }

        # update Vespa
        curr_ind_name, sec_ind_name = get_both_index_names(db_session)
        document_index = get_default_document_index(
            primary_index_name=curr_ind_name, secondary_index_name=sec_ind_name
        )
        update_requests = [
            UpdateRequest(
                document_ids=[document_id],
                document_sets=set(document_set_map.get(document_id, [])),
            )
            for document_id in document_ids
        ]
        document_index.update(update_requests=update_requests)

        # Commit to release the locks
        db_session.commit()
=======
    r.delete(RedisConnectorCredentialPair.get_taskset_key())  # delete the taskset
>>>>>>> e9a616e5

    # add tasks to celery and build up the task set to monitor in redis
    stale_doc_count = count_documents_by_needs_sync(db_session)
    if stale_doc_count == 0:
        return None

    task_logger.info(
        f"Stale documents found (at least {stale_doc_count}). Generating sync tasks by cc pair."
    )

    # rkuo: we could technically sync all stale docs in one big pass.
    # but I feel it's more understandable to group the docs by cc_pair
    total_tasks_generated = 0
    cc_pairs = get_connector_credential_pairs(db_session)
    for cc_pair in cc_pairs:
        rc = RedisConnectorCredentialPair(cc_pair.id)
        tasks_generated = rc.generate_tasks(celery_app, db_session, r, lock_beat)

        if tasks_generated is None:
            continue

        if tasks_generated == 0:
            continue

        task_logger.info(
            f"RedisConnector.generate_tasks finished. "
            f"cc_pair_id={cc_pair.id} tasks_generated={tasks_generated}"
        )

        total_tasks_generated += tasks_generated

    task_logger.info(
        f"All per connector generate_tasks finished. total_tasks_generated={total_tasks_generated}"
    )

    r.set(RedisConnectorCredentialPair.get_fence_key(), total_tasks_generated)
    return total_tasks_generated


def try_generate_document_set_sync_tasks(
    document_set: DocumentSet, db_session: Session, r: Redis, lock_beat: redis.lock.Lock
) -> int | None:
    lock_beat.reacquire()

    rds = RedisDocumentSet(document_set.id)

    # don't generate document set sync tasks if tasks are still pending
    if r.exists(rds.fence_key):
        return None

    # don't generate sync tasks if we're up to date
    if document_set.is_up_to_date:
        return None

    # add tasks to celery and build up the task set to monitor in redis
    r.delete(rds.taskset_key)

    task_logger.info(
        f"RedisDocumentSet.generate_tasks starting. document_set_id={document_set.id}"
    )

    # Add all documents that need to be updated into the queue
    tasks_generated = rds.generate_tasks(celery_app, db_session, r, lock_beat)
    if tasks_generated is None:
        return None

    # Currently we are allowing the sync to proceed with 0 tasks.
    # It's possible for sets/groups to be generated initially with no entries
    # and they still need to be marked as up to date.
    # if tasks_generated == 0:
    #     return 0

    task_logger.info(
        f"RedisDocumentSet.generate_tasks finished. "
        f"document_set_id={document_set.id} tasks_generated={tasks_generated}"
    )

    # set this only after all tasks have been added
    r.set(rds.fence_key, tasks_generated)
    return tasks_generated


def try_generate_user_group_sync_tasks(
    usergroup: UserGroup, db_session: Session, r: Redis, lock_beat: redis.lock.Lock
) -> int | None:
    lock_beat.reacquire()

    rug = RedisUserGroup(usergroup.id)

    # don't generate sync tasks if tasks are still pending
    if r.exists(rug.fence_key):
        return None

    if usergroup.is_up_to_date:
        return None

    # add tasks to celery and build up the task set to monitor in redis
    r.delete(rug.taskset_key)

    # Add all documents that need to be updated into the queue
    task_logger.info(f"generate_tasks starting. usergroup_id={usergroup.id}")
    tasks_generated = rug.generate_tasks(celery_app, db_session, r, lock_beat)
    if tasks_generated is None:
        return None

    # Currently we are allowing the sync to proceed with 0 tasks.
    # It's possible for sets/groups to be generated initially with no entries
    # and they still need to be marked as up to date.
    # if tasks_generated == 0:
    #     return 0

    task_logger.info(
        f"generate_tasks finished. "
        f"usergroup_id={usergroup.id} tasks_generated={tasks_generated}"
    )

    # set this only after all tasks have been added
    r.set(rug.fence_key, tasks_generated)
    return tasks_generated


#####
# Periodic Tasks
#####
@celery_app.task(
    name="check_for_vespa_sync_task",
    soft_time_limit=JOB_TIMEOUT,
)
def check_for_vespa_sync_task() -> None:
    """Runs periodically to check if any document needs syncing.
    Generates sets of tasks for Celery if syncing is needed."""

    r = redis_pool.get_client()

    lock_beat = r.lock(
        DanswerRedisLocks.CHECK_VESPA_SYNC_BEAT_LOCK,
        timeout=CELERY_VESPA_SYNC_BEAT_LOCK_TIMEOUT,
    )

    try:
        # these tasks should never overlap
        if not lock_beat.acquire(blocking=False):
            return

        with Session(get_sqlalchemy_engine()) as db_session:
            try_generate_stale_document_sync_tasks(db_session, r, lock_beat)

            # check if any document sets are not synced
            document_set_info = fetch_document_sets(
                user_id=None, db_session=db_session, include_outdated=True
            )
            for document_set, _ in document_set_info:
                try_generate_document_set_sync_tasks(
                    document_set, db_session, r, lock_beat
                )

            # check if any user groups are not synced
            try:
                fetch_user_groups = fetch_versioned_implementation(
                    "danswer.db.user_group", "fetch_user_groups"
                )

                user_groups = fetch_user_groups(
                    db_session=db_session, only_up_to_date=False
                )
                for usergroup in user_groups:
                    try_generate_user_group_sync_tasks(
                        usergroup, db_session, r, lock_beat
                    )
            except ModuleNotFoundError:
                # Always exceptions on the MIT version, which is expected
                pass
    except SoftTimeLimitExceeded:
        task_logger.info(
            "Soft time limit exceeded, task is being terminated gracefully."
        )
    except Exception:
        task_logger.exception("Unexpected exception")
    finally:
        if lock_beat.owned():
            lock_beat.release()


@celery_app.task(
    name="check_for_cc_pair_deletion_task",
    soft_time_limit=JOB_TIMEOUT,
)
def check_for_cc_pair_deletion_task() -> None:
    """Runs periodically to check if any deletion tasks should be run"""
    with Session(get_sqlalchemy_engine()) as db_session:
        # check if any cc pairs are up for deletion
        cc_pairs = get_connector_credential_pairs(db_session)
        for cc_pair in cc_pairs:
            if should_kick_off_deletion_of_cc_pair(cc_pair, db_session):
                task_logger.info(
                    f"Deleting the {cc_pair.name} connector credential pair"
                )

                cleanup_connector_credential_pair_task.apply_async(
                    kwargs=dict(
                        connector_id=cc_pair.connector.id,
                        credential_id=cc_pair.credential.id,
                    ),
                )


@celery_app.task(
    name="kombu_message_cleanup_task",
    soft_time_limit=JOB_TIMEOUT,
    bind=True,
    base=AbortableTask,
)
def kombu_message_cleanup_task(self: Any) -> int:
    """Runs periodically to clean up the kombu_message table"""

    # we will select messages older than this amount to clean up
    KOMBU_MESSAGE_CLEANUP_AGE = 7  # days
    KOMBU_MESSAGE_CLEANUP_PAGE_LIMIT = 1000

    ctx = {}
    ctx["last_processed_id"] = 0
    ctx["deleted"] = 0
    ctx["cleanup_age"] = KOMBU_MESSAGE_CLEANUP_AGE
    ctx["page_limit"] = KOMBU_MESSAGE_CLEANUP_PAGE_LIMIT
    with Session(get_sqlalchemy_engine()) as db_session:
        # Exit the task if we can't take the advisory lock
        result = db_session.execute(
            text("SELECT pg_try_advisory_lock(:id)"),
            {"id": PostgresAdvisoryLocks.KOMBU_MESSAGE_CLEANUP_LOCK_ID.value},
        ).scalar()
        if not result:
            return 0

        while True:
            if self.is_aborted():
                raise TaskRevokedError("kombu_message_cleanup_task was aborted.")

            b = kombu_message_cleanup_task_helper(ctx, db_session)
            if not b:
                break

            db_session.commit()

    if ctx["deleted"] > 0:
        task_logger.info(
            f"Deleted {ctx['deleted']} orphaned messages from kombu_message."
        )

    return ctx["deleted"]


def kombu_message_cleanup_task_helper(ctx: dict, db_session: Session) -> bool:
    """
    Helper function to clean up old messages from the `kombu_message` table that are no longer relevant.

    This function retrieves messages from the `kombu_message` table that are no longer visible and
    older than a specified interval. It checks if the corresponding task_id exists in the
    `celery_taskmeta` table. If the task_id does not exist, the message is deleted.

    Args:
        ctx (dict): A context dictionary containing configuration parameters such as:
            - 'cleanup_age' (int): The age in days after which messages are considered old.
            - 'page_limit' (int): The maximum number of messages to process in one batch.
            - 'last_processed_id' (int): The ID of the last processed message to handle pagination.
            - 'deleted' (int): A counter to track the number of deleted messages.
        db_session (Session): The SQLAlchemy database session for executing queries.

    Returns:
        bool: Returns True if there are more rows to process, False if not.
    """

    inspector = inspect(db_session.bind)
    if not inspector:
        return False

    # With the move to redis as celery's broker and backend, kombu tables may not even exist.
    # We can fail silently.
    if not inspector.has_table("kombu_message"):
        return False

    query = text(
        """
    SELECT id, timestamp, payload
    FROM kombu_message WHERE visible = 'false'
    AND timestamp < CURRENT_TIMESTAMP - INTERVAL :interval_days
    AND id > :last_processed_id
    ORDER BY id
    LIMIT :page_limit
"""
    )
    kombu_messages = db_session.execute(
        query,
        {
            "interval_days": f"{ctx['cleanup_age']} days",
            "page_limit": ctx["page_limit"],
            "last_processed_id": ctx["last_processed_id"],
        },
    ).fetchall()

    if len(kombu_messages) == 0:
        return False

    for msg in kombu_messages:
        payload = json.loads(msg[2])
        task_id = payload["headers"]["id"]

        # Check if task_id exists in celery_taskmeta
        task_exists = db_session.execute(
            text("SELECT 1 FROM celery_taskmeta WHERE task_id = :task_id"),
            {"task_id": task_id},
        ).fetchone()

        # If task_id does not exist, delete the message
        if not task_exists:
            result = db_session.execute(
                text("DELETE FROM kombu_message WHERE id = :message_id"),
                {"message_id": msg[0]},
            )
            if result.rowcount > 0:  # type: ignore
                ctx["deleted"] += 1

        ctx["last_processed_id"] = msg[0]

    return True


@celery_app.task(
    name="check_for_prune_task",
    soft_time_limit=JOB_TIMEOUT,
)
def check_for_prune_task() -> None:
    """Runs periodically to check if any prune tasks should be run and adds them
    to the queue"""

    with Session(get_sqlalchemy_engine()) as db_session:
        all_cc_pairs = get_connector_credential_pairs(db_session)

        for cc_pair in all_cc_pairs:
            if should_prune_cc_pair(
                connector=cc_pair.connector,
                credential=cc_pair.credential,
                db_session=db_session,
            ):
                task_logger.info(f"Pruning the {cc_pair.connector.name} connector")

                prune_documents_task.apply_async(
                    kwargs=dict(
                        connector_id=cc_pair.connector.id,
                        credential_id=cc_pair.credential.id,
                    )
                )


@celery_app.task(
    name="vespa_metadata_sync_task",
    bind=True,
    soft_time_limit=45,
    time_limit=60,
    max_retries=3,
)
def vespa_metadata_sync_task(self: Task, document_id: str) -> bool:
    task_logger.info(f"document_id={document_id}")

    try:
        with Session(get_sqlalchemy_engine()) as db_session:
            curr_ind_name, sec_ind_name = get_both_index_names(db_session)
            document_index = get_default_document_index(
                primary_index_name=curr_ind_name, secondary_index_name=sec_ind_name
            )

            doc = get_document(document_id, db_session)
            if not doc:
                return False

            # document set sync
            doc_sets = fetch_document_set_for_document(document_id, db_session)
            update_doc_sets: set[str] = set(doc_sets)

            # User group sync
            doc_access = get_access_for_document(
                document_id=document_id, db_session=db_session
            )
            update_request = UpdateRequest(
                document_ids=[document_id],
                document_sets=update_doc_sets,
                access=doc_access,
                boost=doc.boost,
                hidden=doc.hidden,
            )

            # update Vespa
            document_index.update(update_requests=[update_request])

            # update db last. Worst case = we crash right before this and
            # the sync might repeat again later
            mark_document_as_synced(document_id, db_session)
    except SoftTimeLimitExceeded:
        task_logger.info(f"SoftTimeLimitExceeded exception. doc_id={document_id}")
    except Exception as e:
        task_logger.exception("Unexpected exception")

        # Exponential backoff from 2^4 to 2^6 ... i.e. 16, 32, 64
        countdown = 2 ** (self.request.retries + 4)
        self.retry(exc=e, countdown=countdown)

    return True


@signals.task_postrun.connect
def celery_task_postrun(
    sender: Any | None = None,
    task_id: str | None = None,
    task: Task | None = None,
    args: tuple | None = None,
    kwargs: dict | None = None,
    retval: Any | None = None,
    state: str | None = None,
    **kwds: Any,
) -> None:
    """We handle this signal in order to remove completed tasks
    from their respective tasksets. This allows us to track the progress of document set
    and user group syncs.

    This function runs after any task completes (both success and failure)
    Note that this signal does not fire on a task that failed to complete and is going
    to be retried.
    """
    if not task:
        return

    task_logger.debug(f"Task {task.name} (ID: {task_id}) completed with state: {state}")
    # logger.debug(f"Result: {retval}")

    if state not in READY_STATES:
        return

    if not task_id:
        return

    if task_id.startswith(RedisConnectorCredentialPair.PREFIX):
        r = redis_pool.get_client()
        r.srem(RedisConnectorCredentialPair.get_taskset_key(), task_id)
        return

    if task_id.startswith(RedisDocumentSet.PREFIX):
        r = redis_pool.get_client()
        document_set_id = RedisDocumentSet.get_id_from_task_id(task_id)
        if document_set_id is not None:
            rds = RedisDocumentSet(document_set_id)
            r.srem(rds.taskset_key, task_id)
        return

    if task_id.startswith(RedisUserGroup.PREFIX):
        r = redis_pool.get_client()
        usergroup_id = RedisUserGroup.get_id_from_task_id(task_id)
        if usergroup_id is not None:
            rug = RedisUserGroup(usergroup_id)
            r.srem(rug.taskset_key, task_id)
        return


def monitor_connector_taskset(r: Redis) -> None:
    fence_value = r.get(RedisConnectorCredentialPair.get_fence_key())
    if fence_value is None:
        return

    try:
        initial_count = int(cast(int, fence_value))
    except ValueError:
        task_logger.error("The value is not an integer.")
        return

    count = r.scard(RedisConnectorCredentialPair.get_taskset_key())
    task_logger.info(f"Stale documents: remaining={count} initial={initial_count}")
    if count == 0:
        r.delete(RedisConnectorCredentialPair.get_taskset_key())
        r.delete(RedisConnectorCredentialPair.get_fence_key())
        task_logger.info(f"Successfully synced stale documents. count={initial_count}")


def monitor_document_set_taskset(
    key_bytes: bytes, r: Redis, db_session: Session
) -> None:
    fence_key = key_bytes.decode("utf-8")
    document_set_id = RedisDocumentSet.get_id_from_fence_key(fence_key)
    if document_set_id is None:
        task_logger.warning("could not parse document set id from {key}")
        return

    rds = RedisDocumentSet(document_set_id)

    fence_value = r.get(rds.fence_key)
    if fence_value is None:
        return

    try:
        initial_count = int(cast(int, fence_value))
    except ValueError:
        task_logger.error("The value is not an integer.")
        return

    count = cast(int, r.scard(rds.taskset_key))
    task_logger.info(
        f"document_set_id={document_set_id} remaining={count} initial={initial_count}"
    )
    if count > 0:
        return

    document_set = cast(
        DocumentSet,
        get_document_set_by_id(db_session=db_session, document_set_id=document_set_id),
    )  # casting since we "know" a document set with this ID exists
    if document_set:
        if not document_set.connector_credential_pairs:
            # if there are no connectors, then delete the document set.
            delete_document_set(document_set_row=document_set, db_session=db_session)
            task_logger.info(
                f"Successfully deleted document set with ID: '{document_set_id}'!"
            )
        else:
            mark_document_set_as_synced(document_set_id, db_session)
            task_logger.info(
                f"Successfully synced document set with ID: '{document_set_id}'!"
            )

    r.delete(rds.taskset_key)
    r.delete(rds.fence_key)


def monitor_usergroup_taskset(key_bytes: bytes, r: Redis, db_session: Session) -> None:
    key = key_bytes.decode("utf-8")
    usergroup_id = RedisUserGroup.get_id_from_fence_key(key)
    if not usergroup_id:
        task_logger.warning("Could not parse usergroup id from {key}")
        return

    rug = RedisUserGroup(usergroup_id)
    fence_value = r.get(rug.fence_key)
    if fence_value is None:
        return

    try:
        initial_count = int(cast(int, fence_value))
    except ValueError:
        task_logger.error("The value is not an integer.")
        return

    count = cast(int, r.scard(rug.taskset_key))
    task_logger.info(
        f"usergroup_id={usergroup_id} remaining={count} initial={initial_count}"
    )
    if count > 0:
        return

    try:
        fetch_user_group = fetch_versioned_implementation(
            "danswer.db.user_group", "fetch_user_group"
        )
    except ModuleNotFoundError:
        task_logger.exception(
            "fetch_versioned_implementation failed to look up fetch_user_group."
        )
        return

    user_group: UserGroup | None = fetch_user_group(
        db_session=db_session, user_group_id=usergroup_id
    )
    if user_group:
        if user_group.is_up_for_deletion:
            delete_user_group = fetch_versioned_implementation_with_fallback(
                "danswer.db.user_group", "delete_user_group", noop_fallback
            )

            delete_user_group(db_session=db_session, user_group=user_group)
            task_logger.info(f" Deleted usergroup. id='{usergroup_id}'")
        else:
            mark_user_group_as_synced = fetch_versioned_implementation_with_fallback(
                "danswer.db.user_group", "mark_user_group_as_synced", noop_fallback
            )

            mark_user_group_as_synced(db_session=db_session, user_group=user_group)
            task_logger.info(f"Synced usergroup. id='{usergroup_id}'")

    r.delete(rug.taskset_key)
    r.delete(rug.fence_key)


@celery_app.task(name="monitor_vespa_sync", soft_time_limit=300)
def monitor_vespa_sync() -> None:
    """This is a celery beat task that monitors and finalizes metadata sync tasksets.
    It scans for fence values and then gets the counts of any associated tasksets.
    If the count is 0, that means all tasks finished and we should clean up.

    This task lock timeout is CELERY_METADATA_SYNC_BEAT_LOCK_TIMEOUT seconds, so don't
    do anything too expensive in this function!
    """
    r = redis_pool.get_client()

    lock_beat = r.lock(
        DanswerRedisLocks.MONITOR_VESPA_SYNC_BEAT_LOCK,
        timeout=CELERY_VESPA_SYNC_BEAT_LOCK_TIMEOUT,
    )

    try:
        # prevent overlapping tasks
        if not lock_beat.acquire(blocking=False):
            return

        with Session(get_sqlalchemy_engine()) as db_session:
            if r.exists(RedisConnectorCredentialPair.get_fence_key()):
                monitor_connector_taskset(r)

            for key_bytes in r.scan_iter(RedisDocumentSet.FENCE_PREFIX + "*"):
                monitor_document_set_taskset(key_bytes, r, db_session)

            for key_bytes in r.scan_iter(RedisUserGroup.FENCE_PREFIX + "*"):
                monitor_usergroup_taskset(key_bytes, r, db_session)

        #
        # r_celery = celery_app.broker_connection().channel().client
        # length = celery_get_queue_length(DanswerCeleryQueues.VESPA_METADATA_SYNC, r_celery)
        # task_logger.warning(f"queue={DanswerCeleryQueues.VESPA_METADATA_SYNC} length={length}")
    except SoftTimeLimitExceeded:
        task_logger.info(
            "Soft time limit exceeded, task is being terminated gracefully."
        )
    finally:
        if lock_beat.owned():
            lock_beat.release()


@beat_init.connect
def on_beat_init(sender: Any, **kwargs: Any) -> None:
    init_sqlalchemy_engine(POSTGRES_CELERY_BEAT_APP_NAME)


@worker_init.connect
def on_worker_init(sender: Any, **kwargs: Any) -> None:
    init_sqlalchemy_engine(POSTGRES_CELERY_WORKER_APP_NAME)

    # TODO(rkuo): this is singleton work that should be done on startup exactly once
    # if we run multiple workers, we'll need to centralize where this cleanup happens
    r = redis_pool.get_client()

    r.delete(DanswerRedisLocks.CHECK_VESPA_SYNC_BEAT_LOCK)
    r.delete(DanswerRedisLocks.MONITOR_VESPA_SYNC_BEAT_LOCK)

    r.delete(RedisConnectorCredentialPair.get_taskset_key())
    r.delete(RedisConnectorCredentialPair.get_fence_key())

    for key in r.scan_iter(RedisDocumentSet.TASKSET_PREFIX + "*"):
        r.delete(key)

    for key in r.scan_iter(RedisDocumentSet.FENCE_PREFIX + "*"):
        r.delete(key)

    for key in r.scan_iter(RedisUserGroup.TASKSET_PREFIX + "*"):
        r.delete(key)

    for key in r.scan_iter(RedisUserGroup.FENCE_PREFIX + "*"):
        r.delete(key)


#####
# Celery Beat (Periodic Tasks) Settings
#####
celery_app.conf.beat_schedule = {
    "check-for-vespa-sync": {
        "task": "check_for_vespa_sync_task",
        "schedule": timedelta(seconds=5),
        "options": {"priority": DanswerCeleryPriority.HIGH},
    },
    "check-for-cc-pair-deletion": {
        "task": "check_for_cc_pair_deletion_task",
        # don't need to check too often, since we kick off a deletion initially
        # during the API call that actually marks the CC pair for deletion
        "schedule": timedelta(minutes=1),
        "options": {"priority": DanswerCeleryPriority.HIGH},
    },
}
celery_app.conf.beat_schedule.update(
    {
        "check-for-prune": {
            "task": "check_for_prune_task",
            "schedule": timedelta(seconds=5),
            "options": {"priority": DanswerCeleryPriority.HIGH},
        },
    }
)
celery_app.conf.beat_schedule.update(
    {
        "kombu-message-cleanup": {
            "task": "kombu_message_cleanup_task",
            "schedule": timedelta(seconds=3600),
            "options": {"priority": DanswerCeleryPriority.LOWEST},
        },
    }
)
celery_app.conf.beat_schedule.update(
    {
        "monitor-vespa-sync": {
            "task": "monitor_vespa_sync",
            "schedule": timedelta(seconds=5),
            "options": {"priority": DanswerCeleryPriority.HIGH},
        },
    }
)<|MERGE_RESOLUTION|>--- conflicted
+++ resolved
@@ -219,34 +219,7 @@
     if r.exists(RedisConnectorCredentialPair.get_fence_key()):
         return None
 
-<<<<<<< HEAD
-        # get current state of document sets for these documents
-        document_set_map = {
-            document_id: document_sets
-            for document_id, document_sets in fetch_document_sets_for_documents(
-                document_ids=document_ids, db_session=db_session
-            )
-        }
-
-        # update Vespa
-        curr_ind_name, sec_ind_name = get_both_index_names(db_session)
-        document_index = get_default_document_index(
-            primary_index_name=curr_ind_name, secondary_index_name=sec_ind_name
-        )
-        update_requests = [
-            UpdateRequest(
-                document_ids=[document_id],
-                document_sets=set(document_set_map.get(document_id, [])),
-            )
-            for document_id in document_ids
-        ]
-        document_index.update(update_requests=update_requests)
-
-        # Commit to release the locks
-        db_session.commit()
-=======
     r.delete(RedisConnectorCredentialPair.get_taskset_key())  # delete the taskset
->>>>>>> e9a616e5
 
     # add tasks to celery and build up the task set to monitor in redis
     stale_doc_count = count_documents_by_needs_sync(db_session)
