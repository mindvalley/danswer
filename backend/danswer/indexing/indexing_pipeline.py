import traceback
from functools import partial
from typing import Protocol

from pydantic import BaseModel
from sqlalchemy.orm import Session

from danswer.access.access import get_access_for_documents
from danswer.configs.app_configs import ENABLE_MULTIPASS_INDEXING
from danswer.configs.app_configs import INDEXING_EXCEPTION_LIMIT
from danswer.configs.constants import DEFAULT_BOOST
from danswer.connectors.cross_connector_utils.miscellaneous_utils import (
    get_experts_stores_representations,
)
from danswer.connectors.models import Document
from danswer.connectors.models import IndexAttemptMetadata
from danswer.db.document import get_documents_by_ids
from danswer.db.document import prepare_to_modify_documents
from danswer.db.document import update_docs_updated_at
from danswer.db.document import upsert_documents_complete
from danswer.db.document_set import fetch_document_sets_for_documents
from danswer.db.index_attempt import create_index_attempt_error
from danswer.db.models import Document as DBDocument
from danswer.db.tag import create_or_add_document_tag
from danswer.db.tag import create_or_add_document_tag_list
from danswer.document_index.interfaces import DocumentIndex
from danswer.document_index.interfaces import DocumentMetadata
from danswer.indexing.chunker import Chunker
from danswer.indexing.embedder import IndexingEmbedder
from danswer.indexing.models import DocAwareChunk
from danswer.indexing.models import DocMetadataAwareIndexChunk
from danswer.search.search_settings import get_search_settings
from danswer.utils.logger import setup_logger
from danswer.utils.timing import log_function_time
from shared_configs.enums import EmbeddingProvider

logger = setup_logger()


class DocumentBatchPrepareContext(BaseModel):
    updatable_docs: list[Document]
    id_to_db_doc_map: dict[str, DBDocument]

    class Config:
        arbitrary_types_allowed = True


class IndexingPipelineProtocol(Protocol):
    def __call__(
        self,
        document_batch: list[Document],
        index_attempt_metadata: IndexAttemptMetadata,
    ) -> tuple[int, int]:
        ...


def upsert_documents_in_db(
    documents: list[Document],
    index_attempt_metadata: IndexAttemptMetadata,
    db_session: Session,
) -> None:
    # Metadata here refers to basic document info, not metadata about the actual content
    doc_m_batch: list[DocumentMetadata] = []
    for doc in documents:
        first_link = next(
            (section.link for section in doc.sections if section.link), ""
        )
        db_doc_metadata = DocumentMetadata(
            connector_id=index_attempt_metadata.connector_id,
            credential_id=index_attempt_metadata.credential_id,
            document_id=doc.id,
            semantic_identifier=doc.semantic_identifier,
            first_link=first_link,
            primary_owners=get_experts_stores_representations(doc.primary_owners),
            secondary_owners=get_experts_stores_representations(doc.secondary_owners),
            from_ingestion_api=doc.from_ingestion_api,
        )
        doc_m_batch.append(db_doc_metadata)

    upsert_documents_complete(
        db_session=db_session,
        document_metadata_batch=doc_m_batch,
    )

    # Insert document content metadata
    for doc in documents:
        for k, v in doc.metadata.items():
            if isinstance(v, list):
                create_or_add_document_tag_list(
                    tag_key=k,
                    tag_values=v,
                    source=doc.source,
                    document_id=doc.id,
                    db_session=db_session,
                )
            else:
                create_or_add_document_tag(
                    tag_key=k,
                    tag_value=v,
                    source=doc.source,
                    document_id=doc.id,
                    db_session=db_session,
                )


def get_doc_ids_to_update(
    documents: list[Document], db_docs: list[DBDocument]
) -> list[Document]:
    """Figures out which documents actually need to be updated. If a document is already present
    and the `updated_at` hasn't changed, we shouldn't need to do anything with it."""
    id_update_time_map = {
        doc.id: doc.doc_updated_at for doc in db_docs if doc.doc_updated_at
    }

    updatable_docs: list[Document] = []
    for doc in documents:
        if (
            doc.id in id_update_time_map
            and doc.doc_updated_at
            and doc.doc_updated_at <= id_update_time_map[doc.id]
        ):
            continue
        updatable_docs.append(doc)

    return updatable_docs


def index_doc_batch_with_handler(
    *,
    chunker: Chunker,
    embedder: IndexingEmbedder,
    document_index: DocumentIndex,
    document_batch: list[Document],
    index_attempt_metadata: IndexAttemptMetadata,
    attempt_id: int | None,
    db_session: Session,
    ignore_time_skip: bool = False,
) -> tuple[int, int]:
    r = (0, 0)
    try:
        r = index_doc_batch(
            chunker=chunker,
            embedder=embedder,
            document_index=document_index,
            document_batch=document_batch,
            index_attempt_metadata=index_attempt_metadata,
            db_session=db_session,
            ignore_time_skip=ignore_time_skip,
        )
    except Exception as e:
        if INDEXING_EXCEPTION_LIMIT == 0:
            raise

        trace = traceback.format_exc()
        create_index_attempt_error(
            attempt_id,
            batch=index_attempt_metadata.batch_num,
            docs=document_batch,
            exception_msg=str(e),
            exception_traceback=trace,
            db_session=db_session,
        )
        logger.exception(
            f"Indexing batch {index_attempt_metadata.batch_num} failed. msg='{e}' trace='{trace}'"
        )

        index_attempt_metadata.num_exceptions += 1
        if index_attempt_metadata.num_exceptions == INDEXING_EXCEPTION_LIMIT:
            logger.warning(
                f"Maximum number of exceptions for this index attempt "
                f"({INDEXING_EXCEPTION_LIMIT}) has been reached. "
                f"The next exception will abort the indexing attempt."
            )
        elif index_attempt_metadata.num_exceptions > INDEXING_EXCEPTION_LIMIT:
            logger.warning(
                f"Maximum number of exceptions for this index attempt "
                f"({INDEXING_EXCEPTION_LIMIT}) has been exceeded."
            )
            raise RuntimeError(
                f"Maximum exception limit of {INDEXING_EXCEPTION_LIMIT} exceeded."
            )
        else:
            pass

    return r


def index_doc_batch_prepare(
    document_batch: list[Document],
    index_attempt_metadata: IndexAttemptMetadata,
    db_session: Session,
    ignore_time_skip: bool = False,
) -> DocumentBatchPrepareContext | None:
    documents = []
    for document in document_batch:
        empty_contents = not any(section.text.strip() for section in document.sections)
        if (
            (not document.title or not document.title.strip())
            and not document.semantic_identifier.strip()
            and empty_contents
        ):
            # Skip documents that have neither title nor content
            # If the document doesn't have either, then there is no useful information in it
            # This is again verified later in the pipeline after chunking but at that point there should
            # already be no documents that are empty.
            logger.warning(
                f"Skipping document with ID {document.id} as it has neither title nor content."
            )
        elif (
            document.title is not None and not document.title.strip() and empty_contents
        ):
            # The title is explicitly empty ("" and not None) and the document is empty
            # so when building the chunk text representation, it will be empty and unuseable
            logger.warning(
                f"Skipping document with ID {document.id} as the chunks will be empty."
            )
        else:
            documents.append(document)

    document_ids = [document.id for document in documents]
    db_docs: list[DBDocument] = get_documents_by_ids(
        document_ids=document_ids,
        db_session=db_session,
    )

    # Skip indexing docs that don't have a newer updated at
    # Shortcuts the time-consuming flow on connector index retries
    updatable_docs = (
        get_doc_ids_to_update(documents=documents, db_docs=db_docs)
        if not ignore_time_skip
        else documents
    )

    # No docs to update either because the batch is empty or every doc was already indexed
    if not updatable_docs:
        return None

    # Create records in the source of truth about these documents,
    # does not include doc_updated_at which is also used to indicate a successful update
    upsert_documents_in_db(
        documents=documents,
        index_attempt_metadata=index_attempt_metadata,
        db_session=db_session,
    )

    id_to_db_doc_map = {doc.id: doc for doc in db_docs}
    return DocumentBatchPrepareContext(
        updatable_docs=updatable_docs, id_to_db_doc_map=id_to_db_doc_map
    )


@log_function_time()
def index_doc_batch(
    *,
    chunker: Chunker,
    embedder: IndexingEmbedder,
    document_index: DocumentIndex,
    document_batch: list[Document],
    index_attempt_metadata: IndexAttemptMetadata,
    db_session: Session,
    ignore_time_skip: bool = False,
) -> tuple[int, int]:
    """Takes different pieces of the indexing pipeline and applies it to a batch of documents
    Note that the documents should already be batched at this point so that it does not inflate the
    memory requirements"""

    ctx = index_doc_batch_prepare(
        document_batch=document_batch,
        index_attempt_metadata=index_attempt_metadata,
        ignore_time_skip=ignore_time_skip,
        db_session=db_session,
    )
    if not ctx:
        return 0, 0

    logger.debug("Starting chunking")
    chunks: list[DocAwareChunk] = []
    for document in ctx.updatable_docs:
        chunks.extend(chunker.chunk(document=document))

    logger.debug("Starting embedding")
    chunks_with_embeddings = (
        embedder.embed_chunks(
            chunks=chunks,
        )
        if chunks
        else []
    )

    updatable_ids = [doc.id for doc in ctx.updatable_docs]

    # Acquires a lock on the documents so that no other process can modify them
    # NOTE: don't need to acquire till here, since this is when the actual race condition
    # with Vespa can occur.
    with prepare_to_modify_documents(db_session=db_session, document_ids=updatable_ids):
        # Attach the latest status from Postgres (source of truth for access) to each
        # chunk. This access status will be attached to each chunk in the document index
        # TODO: attach document sets to the chunk based on the status of Postgres as well
        document_id_to_access_info = get_access_for_documents(
            document_ids=updatable_ids, db_session=db_session
        )
        document_id_to_document_set = {
            document_id: document_sets
            for document_id, document_sets in fetch_document_sets_for_documents(
                document_ids=updatable_ids, db_session=db_session
            )
        }
        access_aware_chunks = [
            DocMetadataAwareIndexChunk.from_index_chunk(
                index_chunk=chunk,
                access=document_id_to_access_info[chunk.source_document.id],
                document_sets=set(
                    document_id_to_document_set.get(chunk.source_document.id, [])
                ),
                boost=(
                    ctx.id_to_db_doc_map[chunk.source_document.id].boost
                    if chunk.source_document.id in ctx.id_to_db_doc_map
                    else DEFAULT_BOOST
                ),
            )
            for chunk in chunks_with_embeddings
        ]

        logger.debug(
            f"Indexing the following chunks: {[chunk.to_short_descriptor() for chunk in access_aware_chunks]}"
        )
        # A document will not be spread across different batches, so all the
        # documents with chunks in this set, are fully represented by the chunks
        # in this set
        insertion_records = document_index.index(chunks=access_aware_chunks)

<<<<<<< HEAD
    successful_doc_ids = [record.document_id for record in insertion_records]
    successful_docs = [doc for doc in updatable_docs if doc.id in successful_doc_ids]
=======
        successful_doc_ids = [record.document_id for record in insertion_records]
        successful_docs = [
            doc for doc in ctx.updatable_docs if doc.id in successful_doc_ids
        ]
>>>>>>> 9bf42d23

    # Update the time of latest version of the doc successfully indexed
    ids_to_new_updated_at = {}
    for doc in successful_docs:
        if doc.doc_updated_at is None:
            continue
        ids_to_new_updated_at[doc.id] = doc.doc_updated_at

    update_docs_updated_at(
        ids_to_new_updated_at=ids_to_new_updated_at, db_session=db_session
    )

    db_session.commit()

    return len([r for r in insertion_records if r.already_existed is False]), len(
        access_aware_chunks
    )


def build_indexing_pipeline(
    *,
    embedder: IndexingEmbedder,
    document_index: DocumentIndex,
    db_session: Session,
    chunker: Chunker | None = None,
    ignore_time_skip: bool = False,
    attempt_id: int | None = None,
) -> IndexingPipelineProtocol:
    """Builds a pipeline which takes in a list (batch) of docs and indexes them."""
    search_settings = get_search_settings()
    multipass = (
        search_settings.multipass_indexing
        if search_settings
        else ENABLE_MULTIPASS_INDEXING
    )

    enable_large_chunks = (
        multipass
        and
        # Only local models that supports larger context are from Nomic
        (
            embedder.provider_type is not None
            or embedder.model_name.startswith("nomic-ai")
        )
        and
        # Cohere does not support larger context they recommend not going above 512 tokens
        embedder.provider_type != EmbeddingProvider.COHERE
    )

    chunker = chunker or Chunker(
        tokenizer=embedder.embedding_model.tokenizer,
        enable_multipass=multipass,
        enable_large_chunks=enable_large_chunks,
    )

    return partial(
        index_doc_batch_with_handler,
        chunker=chunker,
        embedder=embedder,
        document_index=document_index,
        ignore_time_skip=ignore_time_skip,
        attempt_id=attempt_id,
        db_session=db_session,
    )<|MERGE_RESOLUTION|>--- conflicted
+++ resolved
@@ -329,15 +329,10 @@
         # in this set
         insertion_records = document_index.index(chunks=access_aware_chunks)
 
-<<<<<<< HEAD
-    successful_doc_ids = [record.document_id for record in insertion_records]
-    successful_docs = [doc for doc in updatable_docs if doc.id in successful_doc_ids]
-=======
         successful_doc_ids = [record.document_id for record in insertion_records]
         successful_docs = [
             doc for doc in ctx.updatable_docs if doc.id in successful_doc_ids
         ]
->>>>>>> 9bf42d23
 
     # Update the time of latest version of the doc successfully indexed
     ids_to_new_updated_at = {}
