import asyncio
import io
import json
import uuid
from collections.abc import Callable
from collections.abc import Generator
from typing import Tuple
from uuid import UUID

<<<<<<< HEAD
=======
from fastapi import APIRouter
from fastapi import Depends
from fastapi import HTTPException
from fastapi import Request
from fastapi import Response
from fastapi import UploadFile
from fastapi.responses import StreamingResponse
from PIL import Image
from pydantic import BaseModel
from sqlalchemy.orm import Session

from danswer.auth.users import current_limited_user
>>>>>>> 954b5b2a
from danswer.auth.users import current_user
from danswer.chat.chat_utils import create_chat_chain
from danswer.chat.chat_utils import extract_headers
from danswer.chat.process_message import stream_chat_message
from danswer.configs.app_configs import WEB_DOMAIN
from danswer.configs.constants import FileOrigin
from danswer.configs.constants import MessageType
from danswer.configs.model_configs import LITELLM_PASS_THROUGH_HEADERS
from danswer.db.chat import create_chat_session
from danswer.db.chat import create_new_chat_message
from danswer.db.chat import delete_chat_session
from danswer.db.chat import get_chat_message
from danswer.db.chat import get_chat_messages_by_session
from danswer.db.chat import get_chat_session_by_id
from danswer.db.chat import get_chat_sessions_by_user
from danswer.db.chat import get_or_create_root_message
from danswer.db.chat import set_as_latest_chat_message
from danswer.db.chat import translate_db_message_to_chat_message_detail
from danswer.db.chat import update_chat_session
from danswer.db.engine import get_session
from danswer.db.feedback import create_chat_message_feedback
from danswer.db.feedback import create_doc_retrieval_feedback
from danswer.db.models import User
from danswer.db.persona import get_persona_by_id
from danswer.document_index.document_index_utils import get_both_index_names
from danswer.document_index.factory import get_default_document_index
from danswer.file_processing.extract_file_text import extract_file_text
from danswer.file_store.file_store import get_default_file_store
from danswer.file_store.models import ChatFileType
from danswer.file_store.models import FileDescriptor
from danswer.llm.answering.prompts.citations_prompt import (
    compute_max_document_tokens_for_persona,
)
from danswer.llm.exceptions import GenAIDisabledException
from danswer.llm.factory import get_default_llms
from danswer.llm.factory import get_llms_for_persona
from danswer.natural_language_processing.utils import get_tokenizer
from danswer.secondary_llm_flows.chat_session_naming import (
    get_renamed_conversation_name,
)
from danswer.server.query_and_chat.models import ChatFeedbackRequest
from danswer.server.query_and_chat.models import ChatMessageIdentifier
from danswer.server.query_and_chat.models import ChatRenameRequest
from danswer.server.query_and_chat.models import ChatSessionCreationRequest
from danswer.server.query_and_chat.models import ChatSessionDetailResponse
from danswer.server.query_and_chat.models import ChatSessionDetails
from danswer.server.query_and_chat.models import ChatSessionsResponse
from danswer.server.query_and_chat.models import ChatSessionUpdateRequest
from danswer.server.query_and_chat.models import CreateChatMessageRequest
from danswer.server.query_and_chat.models import CreateChatSessionID
from danswer.server.query_and_chat.models import LLMOverride
from danswer.server.query_and_chat.models import PromptOverride
from danswer.server.query_and_chat.models import RenameChatSessionResponse
from danswer.server.query_and_chat.models import SearchFeedbackRequest
from danswer.server.query_and_chat.models import UpdateChatSessionThreadRequest
from danswer.server.query_and_chat.token_limit import check_token_rate_limits
from danswer.utils.headers import get_custom_tool_additional_request_headers
from danswer.utils.logger import setup_logger
from fastapi import APIRouter
from fastapi import Depends
from fastapi import HTTPException
from fastapi import Request
from fastapi import Response
from fastapi import UploadFile
from fastapi.responses import StreamingResponse
from pydantic import BaseModel
from sqlalchemy.orm import Session


logger = setup_logger()

router = APIRouter(prefix="/chat")


@router.get("/get-user-chat-sessions")
def get_user_chat_sessions(
    user: User | None = Depends(current_user),
    db_session: Session = Depends(get_session),
) -> ChatSessionsResponse:
    user_id = user.id if user is not None else None

    try:
        chat_sessions = get_chat_sessions_by_user(
            user_id=user_id, deleted=False, db_session=db_session
        )

    except ValueError:
        raise ValueError("Chat session does not exist or has been deleted")

    return ChatSessionsResponse(
        sessions=[
            ChatSessionDetails(
                id=chat.id,
                name=chat.description,
                persona_id=chat.persona_id,
                time_created=chat.time_created.isoformat(),
                shared_status=chat.shared_status,
                folder_id=chat.folder_id,
                current_alternate_model=chat.current_alternate_model,
            )
            for chat in chat_sessions
        ]
    )


@router.put("/update-chat-session-model")
def update_chat_session_model(
    update_thread_req: UpdateChatSessionThreadRequest,
    user: User | None = Depends(current_user),
    db_session: Session = Depends(get_session),
) -> None:
    chat_session = get_chat_session_by_id(
        chat_session_id=update_thread_req.chat_session_id,
        user_id=user.id if user is not None else None,
        db_session=db_session,
    )
    chat_session.current_alternate_model = update_thread_req.new_alternate_model

    db_session.add(chat_session)
    db_session.commit()


@router.get("/get-chat-session/{session_id}")
def get_chat_session(
    session_id: UUID,
    is_shared: bool = False,
    user: User | None = Depends(current_user),
    db_session: Session = Depends(get_session),
) -> ChatSessionDetailResponse:
    user_id = user.id if user is not None else None
    try:
        chat_session = get_chat_session_by_id(
            chat_session_id=session_id,
            user_id=user_id,
            db_session=db_session,
            is_shared=is_shared,
        )
    except ValueError:
        raise ValueError("Chat session does not exist or has been deleted")

    # for chat-seeding: if the session is unassigned, assign it now. This is done here
    # to avoid another back and forth between FE -> BE before starting the first
    # message generation
    if chat_session.user_id is None and user_id is not None:
        chat_session.user_id = user_id
        db_session.commit()

    session_messages = get_chat_messages_by_session(
        chat_session_id=session_id,
        user_id=user_id,
        db_session=db_session,
        # we already did a permission check above with the call to
        # `get_chat_session_by_id`, so we can skip it here
        skip_permission_check=True,
        # we need the tool call objs anyways, so just fetch them in a single call
        prefetch_tool_calls=True,
    )

    return ChatSessionDetailResponse(
        chat_session_id=session_id,
        description=chat_session.description,
        persona_id=chat_session.persona_id,
        persona_name=chat_session.persona.name if chat_session.persona else None,
        current_alternate_model=chat_session.current_alternate_model,
        messages=[
            translate_db_message_to_chat_message_detail(
                msg, remove_doc_content=is_shared  # if shared, don't leak doc content
            )
            for msg in session_messages
        ],
        time_created=chat_session.time_created,
        shared_status=chat_session.shared_status,
    )


@router.post("/create-chat-session")
def create_new_chat_session(
    chat_session_creation_request: ChatSessionCreationRequest,
    user: User | None = Depends(current_user),
    db_session: Session = Depends(get_session),
) -> CreateChatSessionID:
    user_id = user.id if user is not None else None
    try:
        new_chat_session = create_chat_session(
            db_session=db_session,
            description=chat_session_creation_request.description
            or "",  # Leave the naming till later to prevent delay
            user_id=user_id,
            persona_id=chat_session_creation_request.persona_id,
        )
    except Exception as e:
        logger.exception(e)
        raise HTTPException(status_code=400, detail="Invalid Persona provided.")

    return CreateChatSessionID(chat_session_id=new_chat_session.id)


@router.put("/rename-chat-session")
def rename_chat_session(
    rename_req: ChatRenameRequest,
    request: Request,
    user: User | None = Depends(current_user),
    db_session: Session = Depends(get_session),
) -> RenameChatSessionResponse:
    name = rename_req.name
    chat_session_id = rename_req.chat_session_id
    user_id = user.id if user is not None else None

    if name:
        update_chat_session(
            db_session=db_session,
            user_id=user_id,
            chat_session_id=chat_session_id,
            description=name,
        )
        return RenameChatSessionResponse(new_name=name)

    final_msg, history_msgs = create_chat_chain(
        chat_session_id=chat_session_id, db_session=db_session
    )
    full_history = history_msgs + [final_msg]

    try:
        llm, _ = get_default_llms(
            additional_headers=extract_headers(
                request.headers, LITELLM_PASS_THROUGH_HEADERS
            )
        )
    except GenAIDisabledException:
        # This may be longer than what the LLM tends to produce but is the most
        # clear thing we can do
        return RenameChatSessionResponse(new_name=full_history[0].message)

    new_name = get_renamed_conversation_name(full_history=full_history, llm=llm)

    update_chat_session(
        db_session=db_session,
        user_id=user_id,
        chat_session_id=chat_session_id,
        description=new_name,
    )

    return RenameChatSessionResponse(new_name=new_name)


@router.patch("/chat-session/{session_id}")
def patch_chat_session(
    session_id: UUID,
    chat_session_update_req: ChatSessionUpdateRequest,
    user: User | None = Depends(current_user),
    db_session: Session = Depends(get_session),
) -> None:
    user_id = user.id if user is not None else None
    update_chat_session(
        db_session=db_session,
        user_id=user_id,
        chat_session_id=session_id,
        sharing_status=chat_session_update_req.sharing_status,
    )
    return None


@router.delete("/delete-chat-session/{session_id}")
def delete_chat_session_by_id(
    session_id: UUID,
    user: User | None = Depends(current_user),
    db_session: Session = Depends(get_session),
) -> None:
    user_id = user.id if user is not None else None
    try:
        delete_chat_session(user_id, session_id, db_session)
    except ValueError as e:
        raise HTTPException(status_code=400, detail=str(e))


async def is_connected(request: Request) -> Callable[[], bool]:
    main_loop = asyncio.get_event_loop()

    def is_connected_sync() -> bool:
        future = asyncio.run_coroutine_threadsafe(request.is_disconnected(), main_loop)
        try:
            is_connected = not future.result(timeout=0.01)
            return is_connected
        except asyncio.TimeoutError:
            logger.error("Asyncio timed out")
            return True
        except Exception as e:
            error_msg = str(e)
            logger.critical(
                f"An unexpected error occured with the disconnect check coroutine: {error_msg}"
            )
            return True

    return is_connected_sync


@router.post("/send-message")
def handle_new_chat_message(
    chat_message_req: CreateChatMessageRequest,
    request: Request,
    user: User | None = Depends(current_limited_user),
    _: None = Depends(check_token_rate_limits),
    is_connected_func: Callable[[], bool] = Depends(is_connected),
) -> StreamingResponse:
    """
    This endpoint is both used for all the following purposes:
    - Sending a new message in the session
    - Regenerating a message in the session (just send the same one again)
    - Editing a message (similar to regenerating but sending a different message)
    - Kicking off a seeded chat session (set `use_existing_user_message`)

    Assumes that previous messages have been set as the latest to minimize overhead.

    Args:
        chat_message_req (CreateChatMessageRequest): Details about the new chat message.
        request (Request): The current HTTP request context.
        user (User | None): The current user, obtained via dependency injection.
        _ (None): Rate limit check is run if user/group/global rate limits are enabled.
        is_connected_func (Callable[[], bool]): Function to check client disconnection,
            used to stop the streaming response if the client disconnects.

    Returns:
        StreamingResponse: Streams the response to the new chat message.
    """
    logger.debug(f"Received new chat message: {chat_message_req.message}")

    if (
        not chat_message_req.message
        and chat_message_req.prompt_id is not None
        and not chat_message_req.use_existing_user_message
    ):
        raise HTTPException(status_code=400, detail="Empty chat message is invalid")

    def stream_generator() -> Generator[str, None, None]:
        try:
            for packet in stream_chat_message(
                new_msg_req=chat_message_req,
                user=user,
                litellm_additional_headers=extract_headers(
                    request.headers, LITELLM_PASS_THROUGH_HEADERS
                ),
                custom_tool_additional_headers=get_custom_tool_additional_request_headers(
                    request.headers
                ),
                is_connected=is_connected_func,
            ):
                yield json.dumps(packet) if isinstance(packet, dict) else packet

        except Exception as e:
            logger.exception("Error in chat message streaming")
            yield json.dumps({"error": str(e)})

        finally:
            logger.debug("Stream generator finished")

    return StreamingResponse(stream_generator(), media_type="text/event-stream")


@router.put("/set-message-as-latest")
def set_message_as_latest(
    message_identifier: ChatMessageIdentifier,
    user: User | None = Depends(current_user),
    db_session: Session = Depends(get_session),
) -> None:
    user_id = user.id if user is not None else None

    chat_message = get_chat_message(
        chat_message_id=message_identifier.message_id,
        user_id=user_id,
        db_session=db_session,
    )

    set_as_latest_chat_message(
        chat_message=chat_message,
        user_id=user_id,
        db_session=db_session,
    )


@router.post("/create-chat-message-feedback")
def create_chat_feedback(
    feedback: ChatFeedbackRequest,
    user: User | None = Depends(current_limited_user),
    db_session: Session = Depends(get_session),
) -> None:
    user_id = user.id if user else None

    create_chat_message_feedback(
        is_positive=feedback.is_positive,
        feedback_text=feedback.feedback_text,
        predefined_feedback=feedback.predefined_feedback,
        chat_message_id=feedback.chat_message_id,
        user_id=user_id,
        db_session=db_session,
    )


@router.post("/document-search-feedback")
def create_search_feedback(
    feedback: SearchFeedbackRequest,
    _: User | None = Depends(current_user),
    db_session: Session = Depends(get_session),
) -> None:
    """This endpoint isn't protected - it does not check if the user has access to the document
    Users could try changing boosts of arbitrary docs but this does not leak any data.
    """

    curr_ind_name, sec_ind_name = get_both_index_names(db_session)
    document_index = get_default_document_index(
        primary_index_name=curr_ind_name, secondary_index_name=sec_ind_name
    )

    create_doc_retrieval_feedback(
        message_id=feedback.message_id,
        document_id=feedback.document_id,
        document_rank=feedback.document_rank,
        clicked=feedback.click,
        feedback=feedback.search_feedback,
        document_index=document_index,
        db_session=db_session,
    )


class MaxSelectedDocumentTokens(BaseModel):
    max_tokens: int


@router.get("/max-selected-document-tokens")
def get_max_document_tokens(
    persona_id: int,
    user: User | None = Depends(current_user),
    db_session: Session = Depends(get_session),
) -> MaxSelectedDocumentTokens:
    try:
        persona = get_persona_by_id(
            persona_id=persona_id,
            user=user,
            db_session=db_session,
            is_for_edit=False,
        )
    except ValueError:
        raise HTTPException(status_code=404, detail="Persona not found")

    return MaxSelectedDocumentTokens(
        max_tokens=compute_max_document_tokens_for_persona(persona),
    )


"""Endpoints for chat seeding"""


class ChatSeedRequest(BaseModel):
    # standard chat session stuff
    persona_id: int
    prompt_id: int | None = None

    # overrides / seeding
    llm_override: LLMOverride | None = None
    prompt_override: PromptOverride | None = None
    description: str | None = None
    message: str | None = None

    # TODO: support this
    # initial_message_retrieval_options: RetrievalDetails | None = None


class ChatSeedResponse(BaseModel):
    redirect_url: str


@router.post("/seed-chat-session")
def seed_chat(
    chat_seed_request: ChatSeedRequest,
    # NOTE: realistically, this will be an API key not an actual user
    _: User | None = Depends(current_user),
    db_session: Session = Depends(get_session),
) -> ChatSeedResponse:
    try:
        new_chat_session = create_chat_session(
            db_session=db_session,
            description=chat_seed_request.description or "",
            user_id=None,  # this chat session is "unassigned" until a user visits the web UI
            persona_id=chat_seed_request.persona_id,
            llm_override=chat_seed_request.llm_override,
            prompt_override=chat_seed_request.prompt_override,
        )
    except Exception as e:
        logger.exception(e)
        raise HTTPException(status_code=400, detail="Invalid Persona provided.")

    if chat_seed_request.message is not None:
        root_message = get_or_create_root_message(
            chat_session_id=new_chat_session.id, db_session=db_session
        )
        llm, fast_llm = get_llms_for_persona(persona=new_chat_session.persona)

        tokenizer = get_tokenizer(
            model_name=llm.config.model_name,
            provider_type=llm.config.model_provider,
        )
        token_count = len(tokenizer.encode(chat_seed_request.message))

        create_new_chat_message(
            chat_session_id=new_chat_session.id,
            parent_message=root_message,
            prompt_id=chat_seed_request.prompt_id
            or (
                new_chat_session.persona.prompts[0].id
                if new_chat_session.persona.prompts
                else None
            ),
            message=chat_seed_request.message,
            token_count=token_count,
            message_type=MessageType.USER,
            db_session=db_session,
        )

    return ChatSeedResponse(
        redirect_url=f"{WEB_DOMAIN}/chat?chatId={new_chat_session.id}&seeded=true"
    )


"""File upload"""


def convert_to_jpeg(file: UploadFile) -> Tuple[io.BytesIO, str]:
    try:
        with Image.open(file.file) as img:
            if img.mode != "RGB":
                img = img.convert("RGB")
            jpeg_io = io.BytesIO()
            img.save(jpeg_io, format="JPEG", quality=85)
            jpeg_io.seek(0)
        return jpeg_io, "image/jpeg"
    except Exception as e:
        raise HTTPException(
            status_code=400, detail=f"Failed to convert image: {str(e)}"
        )


@router.post("/file")
def upload_files_for_chat(
    files: list[UploadFile],
    db_session: Session = Depends(get_session),
    _: User | None = Depends(current_user),
) -> dict[str, list[FileDescriptor]]:
    image_content_types = {"image/jpeg", "image/png", "image/webp"}
    csv_content_types = {"text/csv"}
    text_content_types = {
        "text/plain",
        "text/markdown",
        "text/x-markdown",
        "text/x-config",
        "text/tab-separated-values",
        "application/json",
        "application/xml",
        "text/xml",
        "application/x-yaml",
    }
    document_content_types = {
        "application/pdf",
        "application/vnd.openxmlformats-officedocument.wordprocessingml.document",
        "application/vnd.openxmlformats-officedocument.presentationml.presentation",
        "application/vnd.openxmlformats-officedocument.spreadsheetml.sheet",
        "message/rfc822",
        "application/epub+zip",
    }

    allowed_content_types = (
        image_content_types.union(text_content_types)
        .union(document_content_types)
        .union(csv_content_types)
    )

    for file in files:
        if file.content_type not in allowed_content_types:
            if file.content_type in image_content_types:
                error_detail = "Unsupported image file type. Supported image types include .jpg, .jpeg, .png, .webp."
            elif file.content_type in text_content_types:
                error_detail = "Unsupported text file type. Supported text types include .txt, .csv, .md, .mdx, .conf, "
                ".log, .tsv."
            elif file.content_type in csv_content_types:
                error_detail = (
                    "Unsupported CSV file type. Supported CSV types include .csv."
                )
            else:
                error_detail = (
                    "Unsupported document file type. Supported document types include .pdf, .docx, .pptx, .xlsx, "
                    ".json, .xml, .yml, .yaml, .eml, .epub."
                )
            raise HTTPException(status_code=400, detail=error_detail)

        if (
            file.content_type in image_content_types
            and file.size
            and file.size > 20 * 1024 * 1024
        ):
            raise HTTPException(
                status_code=400,
                detail="File size must be less than 20MB",
            )

    file_store = get_default_file_store(db_session)

    file_info: list[tuple[str, str | None, ChatFileType]] = []
    for file in files:
        if file.content_type in image_content_types:
            file_type = ChatFileType.IMAGE
            # Convert image to JPEG
            file_content, new_content_type = convert_to_jpeg(file)
        elif file.content_type in csv_content_types:
            file_type = ChatFileType.CSV
            file_content = io.BytesIO(file.file.read())
            new_content_type = file.content_type or ""
        elif file.content_type in document_content_types:
            file_type = ChatFileType.DOC
            file_content = io.BytesIO(file.file.read())
            new_content_type = file.content_type or ""
        else:
            file_type = ChatFileType.PLAIN_TEXT
            file_content = io.BytesIO(file.file.read())
            new_content_type = file.content_type or ""

        # store the file (now JPEG for images)
        file_id = str(uuid.uuid4())
        file_store.save_file(
            file_name=file_id,
            content=file_content,
            display_name=file.filename,
            file_origin=FileOrigin.CHAT_UPLOAD,
            file_type=new_content_type or file_type.value,
        )

        # if the file is a doc, extract text and store that so we don't need
        # to re-extract it every time we send a message
        if file_type == ChatFileType.DOC:
            extracted_text = extract_file_text(
                file=file.file,
                file_name=file.filename or "",
            )
            text_file_id = str(uuid.uuid4())
            file_store.save_file(
                file_name=text_file_id,
                content=io.BytesIO(extracted_text.encode()),
                display_name=file.filename,
                file_origin=FileOrigin.CHAT_UPLOAD,
                file_type="text/plain",
            )
            # for DOC type, just return this for the FileDescriptor
            # as we would always use this as the ID to attach to the
            # message
            file_info.append((text_file_id, file.filename, ChatFileType.PLAIN_TEXT))
        else:
            file_info.append((file_id, file.filename, file_type))

    return {
        "files": [
            {"id": file_id, "type": file_type, "name": file_name}
            for file_id, file_name, file_type in file_info
        ]
    }


@router.get("/file/{file_id}")
def fetch_chat_file(
    file_id: str,
    db_session: Session = Depends(get_session),
    _: User | None = Depends(current_user),
) -> Response:
    file_store = get_default_file_store(db_session)
    file_io = file_store.read_file(file_id, mode="b")
    # NOTE: specifying "image/jpeg" here, but it still works for pngs
    # TODO: do this properly
    return Response(content=file_io.read(), media_type="image/jpeg")<|MERGE_RESOLUTION|>--- conflicted
+++ resolved
@@ -7,21 +7,7 @@
 from typing import Tuple
 from uuid import UUID
 
-<<<<<<< HEAD
-=======
-from fastapi import APIRouter
-from fastapi import Depends
-from fastapi import HTTPException
-from fastapi import Request
-from fastapi import Response
-from fastapi import UploadFile
-from fastapi.responses import StreamingResponse
-from PIL import Image
-from pydantic import BaseModel
-from sqlalchemy.orm import Session
-
 from danswer.auth.users import current_limited_user
->>>>>>> 954b5b2a
 from danswer.auth.users import current_user
 from danswer.chat.chat_utils import create_chat_chain
 from danswer.chat.chat_utils import extract_headers
@@ -87,9 +73,9 @@
 from fastapi import Response
 from fastapi import UploadFile
 from fastapi.responses import StreamingResponse
+from PIL import Image
 from pydantic import BaseModel
 from sqlalchemy.orm import Session
-
 
 logger = setup_logger()
 
