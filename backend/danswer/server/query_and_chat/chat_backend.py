--- conflicted
+++ resolved
@@ -7,21 +7,7 @@
 from typing import Tuple
 from uuid import UUID
 
-<<<<<<< HEAD
-=======
-from fastapi import APIRouter
-from fastapi import Depends
-from fastapi import HTTPException
-from fastapi import Request
-from fastapi import Response
-from fastapi import UploadFile
-from fastapi.responses import StreamingResponse
-from PIL import Image
-from pydantic import BaseModel
-from sqlalchemy.orm import Session
-
 from danswer.auth.users import current_limited_user
->>>>>>> fd84b7a7
 from danswer.auth.users import current_user
 from danswer.chat.chat_utils import create_chat_chain
 from danswer.chat.chat_utils import extract_headers
@@ -89,6 +75,7 @@
 from fastapi import Response
 from fastapi import UploadFile
 from fastapi.responses import StreamingResponse
+from PIL import Image
 from pydantic import BaseModel
 from sqlalchemy.orm import Session
 
