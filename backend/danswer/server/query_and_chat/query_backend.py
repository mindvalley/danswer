import json
from collections.abc import Generator
from uuid import UUID

from fastapi import APIRouter
from fastapi import Depends
from fastapi import HTTPException
from fastapi.responses import StreamingResponse
from sqlalchemy.orm import Session

from danswer.auth.users import current_curator_or_admin_user
from danswer.auth.users import current_limited_user
from danswer.auth.users import current_user
from danswer.configs.constants import DocumentSource
from danswer.configs.constants import MessageType
from danswer.context.search.models import IndexFilters
from danswer.context.search.models import SearchDoc
from danswer.context.search.preprocessing.access_filters import (
    build_access_filters_for_user,
)
from danswer.context.search.utils import chunks_or_sections_to_search_docs
from danswer.db.chat import get_chat_messages_by_session
from danswer.db.chat import get_chat_session_by_id
from danswer.db.chat import get_chat_sessions_by_user
from danswer.db.chat import get_search_docs_for_chat_message
from danswer.db.chat import get_valid_messages_from_query_sessions
from danswer.db.chat import translate_db_message_to_chat_message_detail
from danswer.db.chat import translate_db_search_doc_to_server_search_doc
from danswer.db.engine import get_session
from danswer.db.models import User
from danswer.db.search_settings import get_current_search_settings
from danswer.db.tag import find_tags
from danswer.document_index.factory import get_default_document_index
from danswer.document_index.vespa.index import VespaIndex
from danswer.one_shot_answer.answer_question import stream_search_answer
from danswer.one_shot_answer.models import DirectQARequest
from danswer.server.query_and_chat.models import AdminSearchRequest
from danswer.server.query_and_chat.models import AdminSearchResponse
from danswer.server.query_and_chat.models import ChatSessionDetails
from danswer.server.query_and_chat.models import ChatSessionsResponse
from danswer.server.query_and_chat.models import SearchSessionDetailResponse
from danswer.server.query_and_chat.models import SourceTag
from danswer.server.query_and_chat.models import TagResponse
from danswer.server.query_and_chat.token_limit import check_token_rate_limits
from danswer.utils.logger import setup_logger
from danswer.danswerbot.slack.handlers.handle_standard_answers import (
    oneoff_standard_answers,
)
from ee.danswer.server.query_and_chat.models import StandardAnswerRequest
from ee.danswer.server.query_and_chat.models import StandardAnswerResponse

logger = setup_logger()

admin_router = APIRouter(prefix="/admin")
basic_router = APIRouter(prefix="/query")


@admin_router.post("/search")
def admin_search(
    question: AdminSearchRequest,
    user: User | None = Depends(current_curator_or_admin_user),
    db_session: Session = Depends(get_session),
) -> AdminSearchResponse:
    query = question.query
    logger.notice(f"Received admin search query: {query}")
    user_acl_filters = build_access_filters_for_user(user, db_session)
    final_filters = IndexFilters(
        source_type=question.filters.source_type,
        document_set=question.filters.document_set,
        time_cutoff=question.filters.time_cutoff,
        tags=question.filters.tags,
        access_control_list=user_acl_filters,
    )
    search_settings = get_current_search_settings(db_session)
    document_index = get_default_document_index(
        primary_index_name=search_settings.index_name, secondary_index_name=None
    )
    if not isinstance(document_index, VespaIndex):
        raise HTTPException(
            status_code=400,
            detail="Cannot use admin-search when using a non-Vespa document index",
        )
    matching_chunks = document_index.admin_retrieval(query=query, filters=final_filters)

    documents = chunks_or_sections_to_search_docs(matching_chunks)

    # Deduplicate documents by id
    deduplicated_documents: list[SearchDoc] = []
    seen_documents: set[str] = set()
    for document in documents:
        if document.document_id not in seen_documents:
            deduplicated_documents.append(document)
            seen_documents.add(document.document_id)
    return AdminSearchResponse(documents=deduplicated_documents)


@basic_router.get("/valid-tags")
def get_tags(
    match_pattern: str | None = None,
    # If this is empty or None, then tags for all sources are considered
    sources: list[DocumentSource] | None = None,
    allow_prefix: bool = True,  # This is currently the only option
    limit: int = 50,
    _: User = Depends(current_user),
    db_session: Session = Depends(get_session),
) -> TagResponse:
    if not allow_prefix:
        raise NotImplementedError("Cannot disable prefix match for now")

    key_prefix = match_pattern
    value_prefix = match_pattern
    require_both_to_match = False

    # split on = to allow the user to type in "author=bob"
    EQUAL_PAT = "="
    if match_pattern and EQUAL_PAT in match_pattern:
        split_pattern = match_pattern.split(EQUAL_PAT)
        key_prefix = split_pattern[0]
        value_prefix = EQUAL_PAT.join(split_pattern[1:])
        require_both_to_match = True

    db_tags = find_tags(
        tag_key_prefix=key_prefix,
        tag_value_prefix=value_prefix,
        sources=sources,
        limit=limit,
        db_session=db_session,
        require_both_to_match=require_both_to_match,
    )
    server_tags = [
        SourceTag(
            tag_key=db_tag.tag_key, tag_value=db_tag.tag_value, source=db_tag.source
        )
        for db_tag in db_tags
    ]
    return TagResponse(tags=server_tags)


@basic_router.get("/user-searches")
def get_user_search_sessions(
    user: User | None = Depends(current_user),
    db_session: Session = Depends(get_session),
) -> ChatSessionsResponse:
    user_id = user.id if user is not None else None

    try:
        search_sessions = get_chat_sessions_by_user(
            user_id=user_id, deleted=False, db_session=db_session, only_one_shot=True
        )
    except ValueError:
        raise HTTPException(
            status_code=404, detail="Chat session does not exist or has been deleted"
        )
    # Extract IDs from search sessions
    search_session_ids = [chat.id for chat in search_sessions]
    # Fetch first messages for each session, only including those with documents
    sessions_with_documents = get_valid_messages_from_query_sessions(
        search_session_ids, db_session
    )
    sessions_with_documents_dict = dict(sessions_with_documents)

    # Prepare response with detailed information for each valid search session
    response = ChatSessionsResponse(
        sessions=[
            ChatSessionDetails(
                id=search.id,
                name=sessions_with_documents_dict[search.id],
                persona_id=search.persona_id,
                time_created=search.time_created.isoformat(),
                shared_status=search.shared_status,
                folder_id=search.folder_id,
                current_alternate_model=search.current_alternate_model,
            )
            for search in search_sessions
            if search.id
            in sessions_with_documents_dict  # Only include sessions with documents
        ]
    )

    return response


@basic_router.get("/search-session/{session_id}")
def get_search_session(
    session_id: UUID,
    is_shared: bool = False,
    user: User | None = Depends(current_user),
    db_session: Session = Depends(get_session),
) -> SearchSessionDetailResponse:
    user_id = user.id if user is not None else None

    try:
        search_session = get_chat_session_by_id(
            chat_session_id=session_id,
            user_id=user_id,
            db_session=db_session,
            is_shared=is_shared,
        )
    except ValueError:
        raise ValueError("Search session does not exist or has been deleted")

    session_messages = get_chat_messages_by_session(
        chat_session_id=session_id,
        user_id=user_id,
        db_session=db_session,
        # we already did a permission check above with the call to
        # `get_chat_session_by_id`, so we can skip it here
        skip_permission_check=True,
        # we need the tool call objs anyways, so just fetch them in a single call
        prefetch_tool_calls=True,
    )
    docs_response: list[SearchDoc] = []
    for message in session_messages:
        if (
            message.message_type == MessageType.ASSISTANT
            or message.message_type == MessageType.SYSTEM
        ):
            docs = get_search_docs_for_chat_message(
                db_session=db_session, chat_message_id=message.id
            )
            for doc in docs:
                server_doc = translate_db_search_doc_to_server_search_doc(doc)
                docs_response.append(server_doc)

    response = SearchSessionDetailResponse(
        search_session_id=session_id,
        description=search_session.description,
        documents=docs_response,
        messages=[
            translate_db_message_to_chat_message_detail(
                msg, remove_doc_content=is_shared  # if shared, don't leak doc content
            )
            for msg in session_messages
        ],
    )
    return response


@basic_router.post("/stream-answer-with-quote")
def get_answer_with_quote(
    query_request: DirectQARequest,
    user: User = Depends(current_limited_user),
    _: None = Depends(check_token_rate_limits),
) -> StreamingResponse:
    query = query_request.messages[0].message

    logger.notice(f"Received query for one shot answer with quotes: {query}")

<<<<<<< HEAD
    packets = stream_search_answer(
        query_req=query_request,
        user=user,
        max_document_tokens=None,
        max_history_tokens=0,
    )
    return StreamingResponse(packets, media_type="application/json")

@basic_router.get("/standard-answer")
def get_standard_answer(
    request: StandardAnswerRequest,
    db_session: Session = Depends(get_session),
    _: User | None = Depends(current_user),
) -> StandardAnswerResponse:
    try:
        standard_answers = oneoff_standard_answers(
            message=request.message,
            slack_bot_categories=request.slack_bot_categories,
            db_session=db_session,
        )
        return StandardAnswerResponse(standard_answers=standard_answers)
    except Exception as e:
        logger.error(f"Error in get_standard_answer: {str(e)}", exc_info=True)
        raise HTTPException(status_code=500, detail="An internal server error occurred")
=======
    def stream_generator() -> Generator[str, None, None]:
        try:
            for packet in stream_search_answer(
                query_req=query_request,
                user=user,
                max_document_tokens=None,
                max_history_tokens=0,
            ):
                yield json.dumps(packet) if isinstance(packet, dict) else packet
        except Exception as e:
            logger.exception("Error in search answer streaming")
            yield json.dumps({"error": str(e)})

    return StreamingResponse(stream_generator(), media_type="application/json")
>>>>>>> fd84b7a7
<|MERGE_RESOLUTION|>--- conflicted
+++ resolved
@@ -1,12 +1,6 @@
 import json
 from collections.abc import Generator
 from uuid import UUID
-
-from fastapi import APIRouter
-from fastapi import Depends
-from fastapi import HTTPException
-from fastapi.responses import StreamingResponse
-from sqlalchemy.orm import Session
 
 from danswer.auth.users import current_curator_or_admin_user
 from danswer.auth.users import current_limited_user
@@ -19,6 +13,9 @@
     build_access_filters_for_user,
 )
 from danswer.context.search.utils import chunks_or_sections_to_search_docs
+from danswer.danswerbot.slack.handlers.handle_standard_answers import (
+    oneoff_standard_answers,
+)
 from danswer.db.chat import get_chat_messages_by_session
 from danswer.db.chat import get_chat_session_by_id
 from danswer.db.chat import get_chat_sessions_by_user
@@ -43,11 +40,13 @@
 from danswer.server.query_and_chat.models import TagResponse
 from danswer.server.query_and_chat.token_limit import check_token_rate_limits
 from danswer.utils.logger import setup_logger
-from danswer.danswerbot.slack.handlers.handle_standard_answers import (
-    oneoff_standard_answers,
-)
 from ee.danswer.server.query_and_chat.models import StandardAnswerRequest
 from ee.danswer.server.query_and_chat.models import StandardAnswerResponse
+from fastapi import APIRouter
+from fastapi import Depends
+from fastapi import HTTPException
+from fastapi.responses import StreamingResponse
+from sqlalchemy.orm import Session
 
 logger = setup_logger()
 
@@ -246,32 +245,6 @@
 
     logger.notice(f"Received query for one shot answer with quotes: {query}")
 
-<<<<<<< HEAD
-    packets = stream_search_answer(
-        query_req=query_request,
-        user=user,
-        max_document_tokens=None,
-        max_history_tokens=0,
-    )
-    return StreamingResponse(packets, media_type="application/json")
-
-@basic_router.get("/standard-answer")
-def get_standard_answer(
-    request: StandardAnswerRequest,
-    db_session: Session = Depends(get_session),
-    _: User | None = Depends(current_user),
-) -> StandardAnswerResponse:
-    try:
-        standard_answers = oneoff_standard_answers(
-            message=request.message,
-            slack_bot_categories=request.slack_bot_categories,
-            db_session=db_session,
-        )
-        return StandardAnswerResponse(standard_answers=standard_answers)
-    except Exception as e:
-        logger.error(f"Error in get_standard_answer: {str(e)}", exc_info=True)
-        raise HTTPException(status_code=500, detail="An internal server error occurred")
-=======
     def stream_generator() -> Generator[str, None, None]:
         try:
             for packet in stream_search_answer(
@@ -285,5 +258,4 @@
             logger.exception("Error in search answer streaming")
             yield json.dumps({"error": str(e)})
 
-    return StreamingResponse(stream_generator(), media_type="application/json")
->>>>>>> fd84b7a7
+    return StreamingResponse(stream_generator(), media_type="application/json")