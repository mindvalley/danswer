--- conflicted
+++ resolved
@@ -19,20 +19,16 @@
       You have access to Mindvalley's Jira, Confluence and Github to answer the questions
     # Task Prompt (as shown in UI)
     task: >
-<<<<<<< HEAD
       If asked to find stuff give the exact find you got, if asked for links provide the links.
+
       Make sure you pay attention to the timeframe of the data if specified in the query for example if asked for the latest ticket, it should be the earliest date you have in the knowledge base data set. 
+
       Do not use Knowledge base content older than 1 year in any response. 
-      Ifspecified for a certain data set only pull information from that data set such as Jira
-=======
-      Answer my query based on the documents provided.
-      The documents may not all be relevant, ignore any documents that are not directly relevant
-      to the most recent user query.
-      
-      I have not read or seen any of the documents and do not want to read them.
-      
+
+      If specified for a certain data set only pull information from that data set such as Jira.
+
       If there are no relevant documents, refer to the chat history and your internal knowledge.
->>>>>>> adcbd354
+
     # Inject a statement at the end of system prompt to inform the LLM of the current date/time
     # If the DANSWER_DATETIME_REPLACEMENT is set, the date/time is inserted there instead
     # Format looks like: "October 16, 2023 14:30"
