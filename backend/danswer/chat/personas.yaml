--- conflicted
+++ resolved
@@ -90,21 +90,8 @@
     icon_shape: 45519
     icon_color: "#6FFF8D"
     display_priority: 2
-<<<<<<< HEAD
     is_visible: true
     internet_search: true
-=======
-    is_visible: false
-    starter_messages:
-      - name: "Document Search"
-        message: "Hi! Could you help me find information about our team structure and reporting lines from our internal documents?"
-      - name: "Process Verification"
-        message: "Hello! I need to understand our project approval process. Could you find the exact steps from our documentation?"
-      - name: "Technical Documentation"
-        message: "Hi there! I'm looking for information about our deployment procedures. Can you find the specific steps from our technical guides?"
-      - name: "Policy Reference"
-        message: "Hello! Could you help me find our official guidelines about client communication? I need the exact wording from our documentation."
->>>>>>> 954b5b2a
 
   - id: 3
     name: "Art"
@@ -121,17 +108,4 @@
     icon_color: "#9B59B6"
     image_generation: true
     display_priority: 3
-<<<<<<< HEAD
-    is_visible: false
-=======
-    is_visible: true
-    starter_messages:
-      - name: "Create visuals for a presentation"
-        message: "Generate someone presenting a graph which clearly demonstrates an upwards trajectory."
-      - name: "Find inspiration for a marketing campaign"
-        message: "Generate an image of two happy individuals sipping on a soda drink in a glass bottle."
-      - name: "Visualize a product design"
-        message: "I want to add a search bar to my Iphone app. Generate me generic examples of how other apps implement this."
-      - name: "Generate a humorous image response"
-        message: "My teammate just made a silly mistake and I want to respond with a facepalm. Can you generate me one?"
->>>>>>> 954b5b2a
+    is_visible: false