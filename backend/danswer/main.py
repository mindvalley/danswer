--- conflicted
+++ resolved
@@ -348,14 +348,6 @@
         # ensure Vespa is setup correctly
         logger.notice("Verifying Document Index(s) is/are available.")
         document_index = get_default_document_index(
-<<<<<<< HEAD
-            primary_index_name=db_embedding_model.index_name,
-            secondary_index_name=(
-                secondary_db_embedding_model.index_name
-                if secondary_db_embedding_model
-                else None
-            ),
-=======
             primary_index_name=search_settings.index_name,
             secondary_index_name=secondary_search_settings.index_name
             if secondary_search_settings
@@ -367,7 +359,6 @@
             IndexingSetting.from_db_model(secondary_search_settings)
             if secondary_search_settings
             else None,
->>>>>>> 1e673320
         )
 
         logger.notice(f"Model Server: http://{MODEL_SERVER_HOST}:{MODEL_SERVER_PORT}")
