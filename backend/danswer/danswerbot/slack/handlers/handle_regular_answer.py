import functools
from collections.abc import Callable
from typing import Any
from typing import cast
from typing import Optional
from typing import TypeVar

<<<<<<< HEAD
=======
from retry import retry
from slack_sdk import WebClient
from slack_sdk.models.blocks import DividerBlock
from slack_sdk.models.blocks import SectionBlock

>>>>>>> 954b5b2a
from danswer.configs.app_configs import DISABLE_GENERATIVE_AI
from danswer.configs.danswerbot_configs import DANSWER_BOT_ANSWER_GENERATION_TIMEOUT
from danswer.configs.danswerbot_configs import DANSWER_BOT_DISABLE_COT
from danswer.configs.danswerbot_configs import DANSWER_BOT_DISABLE_DOCS_ONLY_ANSWER
from danswer.configs.danswerbot_configs import DANSWER_BOT_DISPLAY_ERROR_MSGS
from danswer.configs.danswerbot_configs import DANSWER_BOT_NUM_RETRIES
from danswer.configs.danswerbot_configs import DANSWER_BOT_TARGET_CHUNK_PERCENTAGE
from danswer.configs.danswerbot_configs import DANSWER_BOT_USE_QUOTES
from danswer.configs.danswerbot_configs import DANSWER_FOLLOWUP_EMOJI
from danswer.configs.danswerbot_configs import DANSWER_REACT_EMOJI
from danswer.configs.danswerbot_configs import ENABLE_DANSWERBOT_REFLEXION
from danswer.danswerbot.slack.blocks import build_documents_blocks
from danswer.danswerbot.slack.blocks import build_follow_up_block
from danswer.danswerbot.slack.blocks import build_qa_response_blocks
from danswer.danswerbot.slack.blocks import build_sources_blocks
from danswer.danswerbot.slack.blocks import get_restate_blocks
from danswer.danswerbot.slack.formatting import format_slack_message
from danswer.danswerbot.slack.handlers.utils import send_team_member_message
from danswer.danswerbot.slack.models import SlackMessageInfo
from danswer.danswerbot.slack.utils import respond_in_thread
from danswer.danswerbot.slack.utils import SlackRateLimiter
from danswer.danswerbot.slack.utils import update_emote_react
from danswer.db.engine import get_session_with_tenant
from danswer.db.models import Persona
from danswer.db.models import SlackBotConfig
from danswer.db.models import SlackBotResponseType
from danswer.db.persona import fetch_persona_by_id
from danswer.db.search_settings import get_current_search_settings
from danswer.db.users import get_user_by_email
from danswer.llm.answering.prompts.citations_prompt import (
    compute_max_document_tokens_for_persona,
)
from danswer.llm.factory import get_llms_for_persona
from danswer.llm.utils import check_number_of_tokens
from danswer.llm.utils import get_max_input_tokens
from danswer.one_shot_answer.answer_question import get_search_answer
from danswer.one_shot_answer.models import DirectQARequest
from danswer.one_shot_answer.models import OneShotQAResponse
from danswer.search.enums import OptionalSearchSetting
from danswer.search.models import BaseFilters
from danswer.search.models import RerankingDetails
from danswer.search.models import RetrievalDetails
from danswer.utils.logger import DanswerLoggingAdapter
from danswer.utils.logger import setup_logger
from fastapi import HTTPException
from retry import retry
from slack_sdk import WebClient
from slack_sdk.models.blocks import DividerBlock
from slack_sdk.models.blocks import SectionBlock
from sqlalchemy.orm import Session

logger = setup_logger()


srl = SlackRateLimiter()

RT = TypeVar("RT")  # return type


def rate_limits(
    client: WebClient, channel: str, thread_ts: Optional[str]
) -> Callable[[Callable[..., RT]], Callable[..., RT]]:
    def decorator(func: Callable[..., RT]) -> Callable[..., RT]:
        @functools.wraps(func)
        def wrapper(*args: Any, **kwargs: Any) -> RT:
            if not srl.is_available():
                func_randid, position = srl.init_waiter()
                srl.notify(client, channel, position, thread_ts)
                while not srl.is_available():
                    srl.waiter(func_randid)
            srl.acquire_slot()
            return func(*args, **kwargs)

        return wrapper

    return decorator


def handle_regular_answer(
    message_info: SlackMessageInfo,
    slack_bot_config: SlackBotConfig | None,
    receiver_ids: list[str] | None,
    client: WebClient,
    channel: str,
    logger: DanswerLoggingAdapter,
    feedback_reminder_id: str | None,
    tenant_id: str | None,
    num_retries: int = DANSWER_BOT_NUM_RETRIES,
    answer_generation_timeout: int = DANSWER_BOT_ANSWER_GENERATION_TIMEOUT,
    thread_context_percent: float = DANSWER_BOT_TARGET_CHUNK_PERCENTAGE,
    should_respond_with_error_msgs: bool = DANSWER_BOT_DISPLAY_ERROR_MSGS,
    disable_docs_only_answer: bool = DANSWER_BOT_DISABLE_DOCS_ONLY_ANSWER,
    disable_cot: bool = DANSWER_BOT_DISABLE_COT,
    reflexion: bool = ENABLE_DANSWERBOT_REFLEXION,
) -> bool:
    channel_conf = slack_bot_config.channel_config if slack_bot_config else None

    messages = message_info.thread_messages
    message_ts_to_respond_to = message_info.msg_to_respond
    is_bot_msg = message_info.is_bot_msg
<<<<<<< HEAD

    if message_info.email:
        engine = get_sqlalchemy_engine()
        with Session(engine) as db_session:
            user = get_user_by_email(message_info.email, db_session)
=======
    user = None
    if message_info.is_bot_dm:
        if message_info.email:
            with get_session_with_tenant(tenant_id) as db_session:
                user = get_user_by_email(message_info.email, db_session)
>>>>>>> 954b5b2a

    document_set_names: list[str] | None = None
    persona = slack_bot_config.persona if slack_bot_config else None
    prompt = None
    if persona:
        document_set_names = [
            document_set.name for document_set in persona.document_sets
        ]
        prompt = persona.prompts[0] if persona.prompts else None

    should_respond_even_with_no_docs = persona.num_chunks == 0 if persona else False

    bypass_acl = False
    if (
        slack_bot_config
        and slack_bot_config.persona
        and slack_bot_config.persona.document_sets
    ):
        # For Slack channels, use the full document set, admin will be warned when configuring it
        # with non-public document sets
        bypass_acl = True

    # figure out if we want to use citations or quotes
    use_citations = (
        not DANSWER_BOT_USE_QUOTES
        if slack_bot_config is None
        else slack_bot_config.response_type == SlackBotResponseType.CITATIONS
    )

    if not message_ts_to_respond_to and not is_bot_msg:
        # if the message is not "/danswer" command, then it should have a message ts to respond to
        raise RuntimeError(
            "No message timestamp to respond to in `handle_message`. This should never happen."
        )

    @retry(
        tries=num_retries,
        delay=0.25,
        backoff=2,
    )
    @rate_limits(client=client, channel=channel, thread_ts=message_ts_to_respond_to)
    def _get_answer(new_message_request: DirectQARequest) -> OneShotQAResponse | None:
        max_document_tokens: int | None = None
        max_history_tokens: int | None = None

        with get_session_with_tenant(tenant_id) as db_session:
            if len(new_message_request.messages) > 1:
                if new_message_request.persona_config:
                    raise RuntimeError("Slack bot does not support persona config")
                elif new_message_request.persona_id is not None:
                    persona = cast(
                        Persona,
                        fetch_persona_by_id(
                            db_session,
                            new_message_request.persona_id,
                            user=None,
                            get_editable=False,
                        ),
                    )
                else:
                    raise RuntimeError(
                        "No persona id provided, this should never happen."
                    )

                llm, _ = get_llms_for_persona(persona)

                # In cases of threads, split the available tokens between docs and thread context
                input_tokens = get_max_input_tokens(
                    model_name=llm.config.model_name,
                    model_provider=llm.config.model_provider,
                )
                max_history_tokens = int(input_tokens * thread_context_percent)

                remaining_tokens = input_tokens - max_history_tokens

                query_text = new_message_request.messages[0].message
                if persona:
                    max_document_tokens = compute_max_document_tokens_for_persona(
                        persona=persona,
                        actual_user_input=query_text,
                        max_llm_token_override=remaining_tokens,
                    )
                else:
                    max_document_tokens = (
                        remaining_tokens
                        - 512  # Needs to be more than any of the QA prompts
                        - check_number_of_tokens(query_text)
                    )

            if DISABLE_GENERATIVE_AI:
                return None

            # This also handles creating the query event in postgres
            answer = get_search_answer(
                query_req=new_message_request,
                user=user,
                max_document_tokens=max_document_tokens,
                max_history_tokens=max_history_tokens,
                db_session=db_session,
                answer_generation_timeout=answer_generation_timeout,
                enable_reflexion=reflexion,
                bypass_acl=bypass_acl,
                use_citations=use_citations,
                danswerbot_flow=True,
            )

            if not answer.error_msg:
                return answer
            else:
                raise RuntimeError(answer.error_msg)

    try:
        # By leaving time_cutoff and favor_recent as None, and setting enable_auto_detect_filters
        # it allows the slack flow to extract out filters from the user query
        filters = BaseFilters(
            source_type=None,
            document_set=document_set_names,
            time_cutoff=None,
        )

        # Default True because no other ways to apply filters in Slack (no nice UI)
        # Commenting this out because this is only available to the slackbot for now
        # later we plan to implement this at the persona level where this will get
        # commented back in
        # auto_detect_filters = (
        #     persona.llm_filter_extraction if persona is not None else True
        # )
        auto_detect_filters = (
            slack_bot_config.enable_auto_filters
            if slack_bot_config is not None
            else False
        )
        retrieval_details = RetrievalDetails(
            run_search=OptionalSearchSetting.ALWAYS,
            real_time=False,
            filters=filters,
            enable_auto_detect_filters=auto_detect_filters,
        )

        # Always apply reranking settings if it exists, this is the non-streaming flow
        with get_session_with_tenant(tenant_id) as db_session:
            saved_search_settings = get_current_search_settings(db_session)

        # This includes throwing out answer via reflexion
        answer = _get_answer(
            DirectQARequest(
                messages=messages,
                multilingual_query_expansion=(
                    saved_search_settings.multilingual_expansion
                    if saved_search_settings
                    else None
                ),
                prompt_id=prompt.id if prompt else None,
                persona_id=persona.id if persona is not None else 0,
                retrieval_options=retrieval_details,
                chain_of_thought=not disable_cot,
                rerank_settings=(
                    RerankingDetails.from_db_model(saved_search_settings)
                    if saved_search_settings
                    else None
                ),
            )
        )
    except Exception as e:
        logger.exception(
            f"Unable to process message - did not successfully answer "
            f"in {num_retries} attempts"
        )
        # Optionally, respond in thread with the error message, Used primarily
        # for debugging purposes
        if should_respond_with_error_msgs:
            respond_in_thread(
                client=client,
                channel=channel,
                receiver_ids=None,
                text=f"Encountered exception when trying to answer: \n\n```{e}```",
                thread_ts=message_ts_to_respond_to,
            )

        # In case of failures, don't keep the reaction there permanently
        update_emote_react(
            emoji=DANSWER_REACT_EMOJI,
            channel=message_info.channel_to_respond,
            message_ts=message_info.msg_to_respond,
            remove=True,
            client=client,
        )

        return True

    # Edge case handling, for tracking down the Slack usage issue
    if answer is None:
        assert DISABLE_GENERATIVE_AI is True
        try:
            respond_in_thread(
                client=client,
                channel=channel,
                receiver_ids=receiver_ids,
                text="Hello! Danswer has some results for you!",
                blocks=[
                    SectionBlock(
                        text="Danswer is down for maintenance.\nWe're working hard on recharging the AI!"
                    )
                ],
                thread_ts=message_ts_to_respond_to,
                # don't unfurl, since otherwise we will have 5+ previews which makes the message very long
                unfurl=False,
            )

            # For DM (ephemeral message), we need to create a thread via a normal message so the user can see
            # the ephemeral message. This also will give the user a notification which ephemeral message does not.
            if receiver_ids:
                respond_in_thread(
                    client=client,
                    channel=channel,
                    text=(
                        "👋 Hi, we've just gathered and forwarded the relevant "
                        + "information to the team. They'll get back to you shortly!"
                    ),
                    thread_ts=message_ts_to_respond_to,
                )

            return False

        except Exception:
            logger.exception(
                f"Unable to process message - could not respond in slack in {num_retries} attempts"
            )
            return True

    # Got an answer at this point, can remove reaction and give results
    update_emote_react(
        emoji=DANSWER_REACT_EMOJI,
        channel=message_info.channel_to_respond,
        message_ts=message_info.msg_to_respond,
        remove=True,
        client=client,
    )

    if answer.answer_valid is False:
        logger.notice(
            "Answer was evaluated to be invalid, throwing it away without responding."
        )
        update_emote_react(
            emoji=DANSWER_FOLLOWUP_EMOJI,
            channel=message_info.channel_to_respond,
            message_ts=message_info.msg_to_respond,
            remove=False,
            client=client,
        )

        if answer.answer:
            logger.debug(answer.answer)
        return True

    retrieval_info = answer.docs
    if not retrieval_info:
        # This should not happen, even with no docs retrieved, there is still info returned
        raise RuntimeError("Failed to retrieve docs, cannot answer question.")

    top_docs = retrieval_info.top_documents
    if not top_docs and not should_respond_even_with_no_docs:
        logger.error(
            f"Unable to answer question: '{answer.rephrase}' - no documents found"
        )
        # Optionally, respond in thread with the error message
        # Used primarily for debugging purposes
        if should_respond_with_error_msgs:
            respond_in_thread(
                client=client,
                channel=channel,
                receiver_ids=None,
                text="Found no documents when trying to answer. Did you index any documents?",
                thread_ts=message_ts_to_respond_to,
            )
        return True

    if not answer.answer and disable_docs_only_answer:
        logger.notice(
            "Unable to find answer - not responding since the "
            "`DANSWER_BOT_DISABLE_DOCS_ONLY_ANSWER` env variable is set"
        )
        return True

    only_respond_with_citations_or_quotes = (
        channel_conf
        and "well_answered_postfilter" in channel_conf.get("answer_filters", [])
    )
    has_citations_or_quotes = bool(answer.citations or answer.quotes)
    if (
        only_respond_with_citations_or_quotes
        and not has_citations_or_quotes
        and not message_info.bypass_filters
    ):
        logger.error(
            f"Unable to find citations or quotes to answer: '{answer.rephrase}' - not answering!"
        )
        # Optionally, respond in thread with the error message
        # Used primarily for debugging purposes
        if should_respond_with_error_msgs:
            respond_in_thread(
                client=client,
                channel=channel,
                receiver_ids=None,
                text="Found no citations or quotes when trying to answer.",
                thread_ts=message_ts_to_respond_to,
            )
        return True

    # If called with the DanswerBot slash command, the question is lost so we have to reshow it
    restate_question_block = get_restate_blocks(messages[-1].message, is_bot_msg)
    formatted_answer = format_slack_message(answer.answer) if answer.answer else None

    answer_blocks = build_qa_response_blocks(
        message_id=answer.chat_message_id,
        answer=formatted_answer,
        quotes=answer.quotes.quotes if answer.quotes else None,
        source_filters=retrieval_info.applied_source_filters,
        time_cutoff=retrieval_info.applied_time_cutoff,
        favor_recent=retrieval_info.recency_bias_multiplier > 1,
        # currently Personas don't support quotes
        # if citations are enabled, also don't use quotes
        skip_quotes=persona is not None or use_citations,
        process_message_for_citations=use_citations,
        feedback_reminder_id=feedback_reminder_id,
    )

    # Get the chunks fed to the LLM only, then fill with other docs
    llm_doc_inds = answer.llm_selected_doc_indices or []
    llm_docs = [top_docs[i] for i in llm_doc_inds]
    remaining_docs = [
        doc for idx, doc in enumerate(top_docs) if idx not in llm_doc_inds
    ]
    priority_ordered_docs = llm_docs + remaining_docs

    document_blocks = []
    citations_block = []
    # if citations are enabled, only show cited documents
    if use_citations:
        citations = answer.citations or []
        cited_docs = []
        for citation in citations:
            matching_doc = next(
                (d for d in top_docs if d.document_id == citation.document_id),
                None,
            )
            if matching_doc:
                cited_docs.append((citation.citation_num, matching_doc))

        cited_docs.sort()
        citations_block = build_sources_blocks(cited_documents=cited_docs)
    elif priority_ordered_docs:
        document_blocks = build_documents_blocks(
            documents=priority_ordered_docs,
            message_id=answer.chat_message_id,
        )
        document_blocks = [DividerBlock()] + document_blocks

    all_blocks = (
        restate_question_block + answer_blocks + citations_block + document_blocks
    )

    if channel_conf and channel_conf.get("follow_up_tags") is not None:
        all_blocks.append(build_follow_up_block(message_id=answer.chat_message_id))

    try:
        respond_in_thread(
            client=client,
            channel=channel,
            receiver_ids=receiver_ids,
            text="Hello! Danswer has some results for you!",
            blocks=all_blocks,
            thread_ts=message_ts_to_respond_to,
            # don't unfurl, since otherwise we will have 5+ previews which makes the message very long
            unfurl=False,
        )

        # For DM (ephemeral message), we need to create a thread via a normal message so the user can see
        # the ephemeral message. This also will give the user a notification which ephemeral message does not.
        # if there is no message_ts_to_respond_to, and we have made it this far, then this is a /danswer message
        # so we shouldn't send_team_member_message
        if receiver_ids and message_ts_to_respond_to is not None:
            send_team_member_message(
                client=client,
                channel=channel,
                thread_ts=message_ts_to_respond_to,
            )

        return False

    except Exception:
        logger.exception(
            f"Unable to process message - could not respond in slack in {num_retries} attempts"
        )
        return True<|MERGE_RESOLUTION|>--- conflicted
+++ resolved
@@ -5,14 +5,6 @@
 from typing import Optional
 from typing import TypeVar
 
-<<<<<<< HEAD
-=======
-from retry import retry
-from slack_sdk import WebClient
-from slack_sdk.models.blocks import DividerBlock
-from slack_sdk.models.blocks import SectionBlock
-
->>>>>>> 954b5b2a
 from danswer.configs.app_configs import DISABLE_GENERATIVE_AI
 from danswer.configs.danswerbot_configs import DANSWER_BOT_ANSWER_GENERATION_TIMEOUT
 from danswer.configs.danswerbot_configs import DANSWER_BOT_DISABLE_COT
@@ -113,19 +105,11 @@
     messages = message_info.thread_messages
     message_ts_to_respond_to = message_info.msg_to_respond
     is_bot_msg = message_info.is_bot_msg
-<<<<<<< HEAD
 
     if message_info.email:
         engine = get_sqlalchemy_engine()
         with Session(engine) as db_session:
             user = get_user_by_email(message_info.email, db_session)
-=======
-    user = None
-    if message_info.is_bot_dm:
-        if message_info.email:
-            with get_session_with_tenant(tenant_id) as db_session:
-                user = get_user_by_email(message_info.email, db_session)
->>>>>>> 954b5b2a
 
     document_set_names: list[str] | None = None
     persona = slack_bot_config.persona if slack_bot_config else None
