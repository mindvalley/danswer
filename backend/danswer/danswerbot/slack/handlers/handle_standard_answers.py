from slack_sdk import WebClient
from slack_sdk.models.blocks import ActionsBlock
from slack_sdk.models.blocks import Block
from slack_sdk.models.blocks import ButtonElement
from slack_sdk.models.blocks import SectionBlock
from sqlalchemy.orm import Session

from danswer.configs.constants import MessageType
from danswer.configs.danswerbot_configs import DANSWER_REACT_EMOJI
from danswer.danswerbot.slack.blocks import get_restate_blocks
from danswer.danswerbot.slack.constants import GENERATE_ANSWER_BUTTON_ACTION_ID
from danswer.danswerbot.slack.handlers.utils import send_team_member_message
from danswer.danswerbot.slack.models import SlackMessageInfo
from danswer.danswerbot.slack.utils import respond_in_thread
from danswer.danswerbot.slack.utils import update_emote_react
from danswer.db.chat import create_chat_session
from danswer.db.chat import create_new_chat_message
from danswer.db.chat import get_chat_messages_by_sessions
from danswer.db.chat import get_chat_sessions_by_slack_thread_id
from danswer.db.chat import get_or_create_root_message
from danswer.db.models import Prompt
<<<<<<< HEAD
from danswer.db.models import SlackBotConfig
from danswer.db.models import StandardAnswer as StandardAnswerModel
=======
from danswer.db.models import SlackChannelConfig
>>>>>>> fd84b7a7
from danswer.utils.logger import DanswerLoggingAdapter
from danswer.utils.logger import setup_logger
from danswer.db.standard_answer import fetch_standard_answer_categories_by_names
from danswer.db.standard_answer import find_matching_standard_answers
from ee.danswer.server.manage.models import StandardAnswer as PydanticStandardAnswer

logger = setup_logger()


<<<<<<< HEAD
def build_standard_answer_blocks(
    answer_message: str,
) -> list[Block]:
    generate_button_block = ButtonElement(
        action_id=GENERATE_ANSWER_BUTTON_ACTION_ID,
        text="Generate Full Answer",
    )
    answer_block = SectionBlock(text=answer_message)
    return [
        answer_block,
        ActionsBlock(
            elements=[generate_button_block],
        ),
    ]


def oneoff_standard_answers(
    message: str,
    slack_bot_categories: list[str],
    db_session: Session,
) -> list[PydanticStandardAnswer]:
    """
    Respond to the user message if it matches any configured standard answers.

    Returns a list of matching StandardAnswers if found, otherwise None.
    """
    configured_standard_answers = {
        standard_answer
        for category in fetch_standard_answer_categories_by_names(
            slack_bot_categories, db_session=db_session
        )
        for standard_answer in category.standard_answers
    }

    matching_standard_answers = find_matching_standard_answers(
        query=message,
        id_in=[answer.id for answer in configured_standard_answers],
=======
def handle_standard_answers(
    message_info: SlackMessageInfo,
    receiver_ids: list[str] | None,
    slack_channel_config: SlackChannelConfig | None,
    prompt: Prompt | None,
    logger: DanswerLoggingAdapter,
    client: WebClient,
    db_session: Session,
) -> bool:
    """Returns whether one or more Standard Answer message blocks were
    emitted by the Slack bot"""
    versioned_handle_standard_answers = fetch_versioned_implementation(
        "danswer.danswerbot.slack.handlers.handle_standard_answers",
        "_handle_standard_answers",
    )
    return versioned_handle_standard_answers(
        message_info=message_info,
        receiver_ids=receiver_ids,
        slack_channel_config=slack_channel_config,
        prompt=prompt,
        logger=logger,
        client=client,
>>>>>>> fd84b7a7
        db_session=db_session,
    )

    server_standard_answers = [
        PydanticStandardAnswer.from_model(standard_answer_model)
        for (standard_answer_model, _) in matching_standard_answers
    ]
    return server_standard_answers


def handle_standard_answers(
    message_info: SlackMessageInfo,
    receiver_ids: list[str] | None,
    slack_channel_config: SlackChannelConfig | None,
    prompt: Prompt | None,
    logger: DanswerLoggingAdapter,
    client: WebClient,
    db_session: Session,
) -> bool:
    """
    Potentially respond to the user message depending on whether the user's message matches
    any of the configured standard answers and also whether those answers have already been
    provided in the current thread.

    Returns True if standard answers are found to match the user's message and therefore,
    we still need to respond to the users.
    """
    # if no channel config, then no standard answers are configured
    if not slack_bot_config:
        return False

    slack_thread_id = message_info.thread_to_respond
    configured_standard_answer_categories = (
        slack_bot_config.standard_answer_categories if slack_bot_config else []
    )
    configured_standard_answers = set(
        [
            standard_answer
            for standard_answer_category in configured_standard_answer_categories
            for standard_answer in standard_answer_category.standard_answers
        ]
    )
    query_msg = message_info.thread_messages[-1]

    if slack_thread_id is None:
        used_standard_answer_ids = set([])
    else:
        chat_sessions = get_chat_sessions_by_slack_thread_id(
            slack_thread_id=slack_thread_id,
            user_id=None,
            db_session=db_session,
        )
        chat_messages = get_chat_messages_by_sessions(
            chat_session_ids=[chat_session.id for chat_session in chat_sessions],
            user_id=None,
            db_session=db_session,
            skip_permission_check=True,
        )
        used_standard_answer_ids = set(
            [
                standard_answer.id
                for chat_message in chat_messages
                for standard_answer in chat_message.standard_answers
            ]
        )

    usable_standard_answers = configured_standard_answers.difference(
        used_standard_answer_ids
    )

    matching_standard_answers: list[tuple[StandardAnswerModel, str]] = []
    if usable_standard_answers:
        matching_standard_answers = find_matching_standard_answers(
            query=query_msg.message,
            id_in=[standard_answer.id for standard_answer in usable_standard_answers],
            db_session=db_session,
        )

    if matching_standard_answers:
        chat_session = create_chat_session(
            db_session=db_session,
            description="",
            user_id=None,
            persona_id=slack_bot_config.persona.id if slack_bot_config.persona else 0,
            danswerbot_flow=True,
            slack_thread_id=slack_thread_id,
            one_shot=True,
        )

        root_message = get_or_create_root_message(
            chat_session_id=chat_session.id, db_session=db_session
        )

        new_user_message = create_new_chat_message(
            chat_session_id=chat_session.id,
            parent_message=root_message,
            prompt_id=prompt.id if prompt else None,
            message=query_msg.message,
            token_count=0,
            message_type=MessageType.USER,
            db_session=db_session,
            commit=True,
        )

        formatted_answers = []
        for standard_answer, match_str in matching_standard_answers:
            since_you_mentioned_pretext = (
                f'Since your question contains "_{match_str}_"'
            )
            block_quotified_answer = ">" + standard_answer.answer.replace("\n", "\n> ")
            formatted_answer = f"{since_you_mentioned_pretext}, I thought this might be useful: \n\n{block_quotified_answer}"
            formatted_answers.append(formatted_answer)
        answer_message = "\n\n".join(formatted_answers)

        _ = create_new_chat_message(
            chat_session_id=chat_session.id,
            parent_message=new_user_message,
            prompt_id=prompt.id if prompt else None,
            message=answer_message,
            token_count=0,
            message_type=MessageType.ASSISTANT,
            error=None,
            db_session=db_session,
            commit=True,
        )

        update_emote_react(
            emoji=DANSWER_REACT_EMOJI,
            channel=message_info.channel_to_respond,
            message_ts=message_info.msg_to_respond,
            remove=True,
            client=client,
        )

        restate_question_blocks = get_restate_blocks(
            msg=query_msg.message,
            is_bot_msg=message_info.is_bot_msg,
        )

        answer_blocks = build_standard_answer_blocks(
            answer_message=answer_message,
        )

        all_blocks = restate_question_blocks + answer_blocks

        try:
            respond_in_thread(
                client=client,
                channel=message_info.channel_to_respond,
                receiver_ids=receiver_ids,
                text="Hello! Danswer has some results for you!",
                blocks=all_blocks,
                thread_ts=message_info.msg_to_respond,
                unfurl=False,
            )

            if receiver_ids and slack_thread_id:
                send_team_member_message(
                    client=client,
                    channel=message_info.channel_to_respond,
                    thread_ts=slack_thread_id,
                )

            return True
        except Exception as e:
            logger.exception(f"Unable to send standard answer message: {e}")
            return False
    else:
        return False<|MERGE_RESOLUTION|>--- conflicted
+++ resolved
@@ -1,10 +1,3 @@
-from slack_sdk import WebClient
-from slack_sdk.models.blocks import ActionsBlock
-from slack_sdk.models.blocks import Block
-from slack_sdk.models.blocks import ButtonElement
-from slack_sdk.models.blocks import SectionBlock
-from sqlalchemy.orm import Session
-
 from danswer.configs.constants import MessageType
 from danswer.configs.danswerbot_configs import DANSWER_REACT_EMOJI
 from danswer.danswerbot.slack.blocks import get_restate_blocks
@@ -19,22 +12,22 @@
 from danswer.db.chat import get_chat_sessions_by_slack_thread_id
 from danswer.db.chat import get_or_create_root_message
 from danswer.db.models import Prompt
-<<<<<<< HEAD
-from danswer.db.models import SlackBotConfig
-from danswer.db.models import StandardAnswer as StandardAnswerModel
-=======
 from danswer.db.models import SlackChannelConfig
->>>>>>> fd84b7a7
+from danswer.db.standard_answer import fetch_standard_answer_categories_by_names
+from danswer.db.standard_answer import find_matching_standard_answers
 from danswer.utils.logger import DanswerLoggingAdapter
 from danswer.utils.logger import setup_logger
-from danswer.db.standard_answer import fetch_standard_answer_categories_by_names
-from danswer.db.standard_answer import find_matching_standard_answers
 from ee.danswer.server.manage.models import StandardAnswer as PydanticStandardAnswer
+from slack_sdk import WebClient
+from slack_sdk.models.blocks import ActionsBlock
+from slack_sdk.models.blocks import Block
+from slack_sdk.models.blocks import ButtonElement
+from slack_sdk.models.blocks import SectionBlock
+from sqlalchemy.orm import Session
 
 logger = setup_logger()
 
 
-<<<<<<< HEAD
 def build_standard_answer_blocks(
     answer_message: str,
 ) -> list[Block]:
@@ -72,7 +65,16 @@
     matching_standard_answers = find_matching_standard_answers(
         query=message,
         id_in=[answer.id for answer in configured_standard_answers],
-=======
+        db_session=db_session,
+    )
+
+    server_standard_answers = [
+        PydanticStandardAnswer.from_model(standard_answer_model)
+        for (standard_answer_model, _) in matching_standard_answers
+    ]
+    return server_standard_answers
+
+
 def handle_standard_answers(
     message_info: SlackMessageInfo,
     receiver_ids: list[str] | None,
@@ -82,11 +84,21 @@
     client: WebClient,
     db_session: Session,
 ) -> bool:
-    """Returns whether one or more Standard Answer message blocks were
-    emitted by the Slack bot"""
-    versioned_handle_standard_answers = fetch_versioned_implementation(
-        "danswer.danswerbot.slack.handlers.handle_standard_answers",
-        "_handle_standard_answers",
+    """
+    Potentially respond to the user message depending on whether the user's message matches
+    any of the configured standard answers and also whether those answers have already been
+    provided in the current thread.
+
+    Returns True if standard answers are found to match the user's message and therefore,
+    we still need to respond to the users.
+    """
+    # if no channel config, then no standard answers are configured
+    if not slack_bot_config:
+        return False
+
+    slack_thread_id = message_info.thread_to_respond
+    configured_standard_answer_categories = (
+        slack_bot_config.standard_answer_categories if slack_bot_config else []
     )
     return versioned_handle_standard_answers(
         message_info=message_info,
@@ -95,18 +107,18 @@
         prompt=prompt,
         logger=logger,
         client=client,
->>>>>>> fd84b7a7
         db_session=db_session,
     )
 
-    server_standard_answers = [
-        PydanticStandardAnswer.from_model(standard_answer_model)
-        for (standard_answer_model, _) in matching_standard_answers
-    ]
-    return server_standard_answers
-
-
-def handle_standard_answers(
+    matching_standard_answers: list[tuple[StandardAnswerModel, str]] = []
+    if usable_standard_answers:
+        matching_standard_answers = find_matching_standard_answers(
+            query=query_msg.message,
+            id_in=[standard_answer.id for standard_answer in usable_standard_answers],
+            db_session=db_session,
+        )
+
+def _handle_standard_answers(
     message_info: SlackMessageInfo,
     receiver_ids: list[str] | None,
     slack_channel_config: SlackChannelConfig | None,
@@ -116,74 +128,8 @@
     db_session: Session,
 ) -> bool:
     """
-    Potentially respond to the user message depending on whether the user's message matches
-    any of the configured standard answers and also whether those answers have already been
-    provided in the current thread.
-
-    Returns True if standard answers are found to match the user's message and therefore,
-    we still need to respond to the users.
-    """
-    # if no channel config, then no standard answers are configured
-    if not slack_bot_config:
-        return False
-
-    slack_thread_id = message_info.thread_to_respond
-    configured_standard_answer_categories = (
-        slack_bot_config.standard_answer_categories if slack_bot_config else []
-    )
-    configured_standard_answers = set(
-        [
-            standard_answer
-            for standard_answer_category in configured_standard_answer_categories
-            for standard_answer in standard_answer_category.standard_answers
-        ]
-    )
-    query_msg = message_info.thread_messages[-1]
-
-    if slack_thread_id is None:
-        used_standard_answer_ids = set([])
-    else:
-        chat_sessions = get_chat_sessions_by_slack_thread_id(
-            slack_thread_id=slack_thread_id,
-            user_id=None,
-            db_session=db_session,
-        )
-        chat_messages = get_chat_messages_by_sessions(
-            chat_session_ids=[chat_session.id for chat_session in chat_sessions],
-            user_id=None,
-            db_session=db_session,
-            skip_permission_check=True,
-        )
-        used_standard_answer_ids = set(
-            [
-                standard_answer.id
-                for chat_message in chat_messages
-                for standard_answer in chat_message.standard_answers
-            ]
-        )
-
-    usable_standard_answers = configured_standard_answers.difference(
-        used_standard_answer_ids
-    )
-
-    matching_standard_answers: list[tuple[StandardAnswerModel, str]] = []
-    if usable_standard_answers:
-        matching_standard_answers = find_matching_standard_answers(
-            query=query_msg.message,
-            id_in=[standard_answer.id for standard_answer in usable_standard_answers],
-            db_session=db_session,
-        )
-
-    if matching_standard_answers:
-        chat_session = create_chat_session(
-            db_session=db_session,
-            description="",
-            user_id=None,
-            persona_id=slack_bot_config.persona.id if slack_bot_config.persona else 0,
-            danswerbot_flow=True,
-            slack_thread_id=slack_thread_id,
-            one_shot=True,
-        )
+    Standard Answers are a paid Enterprise Edition feature. This is the fallback
+    function handling the case where EE features are not enabled.
 
         root_message = get_or_create_root_message(
             chat_session_id=chat_session.id, db_session=db_session
@@ -264,4 +210,5 @@
             logger.exception(f"Unable to send standard answer message: {e}")
             return False
     else:
-        return False+        return False
+"""