--- conflicted
+++ resolved
@@ -50,15 +50,11 @@
     - Fetching this is assumed to be relatively fast compared to other bottlenecks like reading
       the page or embedding the contents
     - To be extra safe, all IPs associated with the URL must be global
-<<<<<<< HEAD
-    """
-=======
     - This is to prevent misuse and not explicit attacks
     """
     if not WEB_CONNECTOR_VALIDATE_URLS:
         return
 
->>>>>>> 4c740060
     parse = urlparse(url)
     if parse.scheme != "http" and parse.scheme != "https":
         raise ValueError("URL must be of scheme https?://")
