--- conflicted
+++ resolved
@@ -1,16 +1,19 @@
 from danswer.chat.models import LlmDoc
-from danswer.configs.chat_configs import LANGUAGE_HINT
-from danswer.configs.chat_configs import QA_PROMPT_OVERRIDE
+from danswer.configs.chat_configs import LANGUAGE_HINT, QA_PROMPT_OVERRIDE
 from danswer.db.search_settings import get_multilingual_expansion
 from danswer.llm.answering.models import PromptConfig
 from danswer.llm.utils import message_to_prompt_and_imgs
-from danswer.prompts.direct_qa_prompts import CONTEXT_BLOCK
-from danswer.prompts.direct_qa_prompts import HISTORY_BLOCK
-from danswer.prompts.direct_qa_prompts import JSON_PROMPT
-from danswer.prompts.direct_qa_prompts import WEAK_LLM_PROMPT
-from danswer.prompts.prompt_utils import add_date_time_to_prompt
-from danswer.prompts.prompt_utils import add_employee_context_to_prompt
-from danswer.prompts.prompt_utils import build_complete_context_str
+from danswer.prompts.direct_qa_prompts import (
+    CONTEXT_BLOCK,
+    HISTORY_BLOCK,
+    JSON_PROMPT,
+    WEAK_LLM_PROMPT,
+)
+from danswer.prompts.prompt_utils import (
+    add_date_time_to_prompt,
+    add_employee_context_to_prompt,
+    build_complete_context_str,
+)
 from danswer.search.models import InferenceChunk
 from danswer.utils.logger import setup_logger
 from langchain.schema.messages import HumanMessage
@@ -115,7 +118,8 @@
         else _build_strong_llm_quotes_prompt
     )
 
-<<<<<<< HEAD
+    query, _ = message_to_prompt_and_imgs(message)
+
     return prompt_builder(
         question=question,
         context_docs=context_docs,
@@ -136,12 +140,9 @@
         if QA_PROMPT_OVERRIDE == "weak"
         else _build_strong_llm_quotes_prompt
     )
-=======
-    query, _ = message_to_prompt_and_imgs(message)
->>>>>>> 954b5b2a
 
     return prompt_builder(
-        question=query,
+        question=question,
         context_docs=context_docs,
         history_str=history_str,
         prompt=prompt,
