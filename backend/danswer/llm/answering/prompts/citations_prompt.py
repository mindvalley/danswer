--- conflicted
+++ resolved
@@ -28,14 +28,9 @@
 from danswer.prompts.token_counts import CITATION_REMINDER_TOKEN_CNT
 from danswer.prompts.token_counts import CITATION_STATEMENT_TOKEN_CNT
 from danswer.prompts.token_counts import LANGUAGE_HINT_TOKEN_CNT
-<<<<<<< HEAD
-from danswer.search.models import InferenceChunk
 from danswer.utils.logger import setup_logger
 from langchain.schema.messages import HumanMessage
 from langchain.schema.messages import SystemMessage
-=======
-from danswer.utils.logger import setup_logger
->>>>>>> fd84b7a7
 
 logger = setup_logger()
 
@@ -183,9 +178,11 @@
 
     user_prompt = user_prompt.strip()
     user_msg = HumanMessage(
-        content=build_content_with_imgs(user_prompt, img_urls=img_urls)
-        if img_urls
-        else user_prompt
+        content=(
+            build_content_with_imgs(user_prompt, img_urls=img_urls)
+            if img_urls
+            else user_prompt
+        )
     )
 
     return user_msg