from collections.abc import Callable
from collections.abc import Iterator
from uuid import uuid4

<<<<<<< HEAD
from danswer.chat.chat_utils import llm_doc_from_inference_section
=======
from langchain.schema.messages import BaseMessage
from langchain_core.messages import AIMessageChunk
from langchain_core.messages import ToolCall

>>>>>>> fd84b7a7
from danswer.chat.models import AnswerQuestionPossibleReturn
from danswer.chat.models import CitationInfo
from danswer.chat.models import DanswerAnswerPiece
from danswer.file_store.utils import InMemoryChatFile
from danswer.llm.answering.llm_response_handler import LLMCall
from danswer.llm.answering.llm_response_handler import LLMResponseHandlerManager
from danswer.llm.answering.models import AnswerStyleConfig
from danswer.llm.answering.models import PreviousMessage
from danswer.llm.answering.models import PromptConfig
from danswer.llm.answering.prompts.build import AnswerPromptBuilder
from danswer.llm.answering.prompts.build import default_build_system_message
from danswer.llm.answering.prompts.build import default_build_user_message
from danswer.llm.answering.stream_processing.answer_response_handler import (
    AnswerResponseHandler,
)
from danswer.llm.answering.stream_processing.answer_response_handler import (
    CitationResponseHandler,
)
from danswer.llm.answering.stream_processing.answer_response_handler import (
    DummyAnswerResponseHandler,
)
from danswer.llm.answering.stream_processing.answer_response_handler import (
    QuotesResponseHandler,
)
from danswer.llm.answering.stream_processing.utils import map_document_id_order
from danswer.llm.answering.tool.tool_response_handler import ToolResponseHandler
from danswer.llm.interfaces import LLM
from danswer.natural_language_processing.utils import get_tokenizer
from danswer.tools.force import ForceUseTool
from danswer.tools.models import ToolResponse
from danswer.tools.tool import Tool
from danswer.tools.tool_implementations.search.search_tool import SearchTool
from danswer.tools.tool_runner import ToolCallKickoff
from danswer.tools.utils import explicit_tool_calling_supported
from danswer.utils.logger import setup_logger
from langchain.schema.messages import BaseMessage
from langchain_core.messages import AIMessageChunk
from langchain_core.messages import HumanMessage

logger = setup_logger()


AnswerStream = Iterator[AnswerQuestionPossibleReturn | ToolCallKickoff | ToolResponse]


class Answer:
    def __init__(
        self,
        user_email: str,
        question: str,
        answer_style_config: AnswerStyleConfig,
        llm: LLM,
        prompt_config: PromptConfig,
        force_use_tool: ForceUseTool,
        # must be the same length as `docs`. If None, all docs are considered "relevant"
        message_history: list[PreviousMessage] | None = None,
        single_message_history: str | None = None,
        # newly passed in files to include as part of this question
        # TODO THIS NEEDS TO BE HANDLED
        latest_query_files: list[InMemoryChatFile] | None = None,
        files: list[InMemoryChatFile] | None = None,
        tools: list[Tool] | None = None,
        # NOTE: for native tool-calling, this is only supported by OpenAI atm,
        #       but we only support them anyways
        # if set to True, then never use the LLMs provided tool-calling functonality
        skip_explicit_tool_calling: bool = False,
        # Returns the full document sections text from the search tool
        return_contexts: bool = False,
        skip_gen_ai_answer_generation: bool = False,
        is_connected: Callable[[], bool] | None = None,
    ) -> None:
        if single_message_history and message_history:
            raise ValueError(
                "Cannot provide both `message_history` and `single_message_history`"
            )
        self.user_email = user_email
        self.question = question
        self.is_connected: Callable[[], bool] | None = is_connected

        self.latest_query_files = latest_query_files or []
        self.file_id_to_file = {file.file_id: file for file in (files or [])}

        self.tools = tools or []
        self.force_use_tool = force_use_tool

        self.message_history = message_history or []
        # used for QA flow where we only want to send a single message
        self.single_message_history = single_message_history

        self.answer_style_config = answer_style_config
        self.prompt_config = prompt_config

        self.llm = llm
        self.llm_tokenizer = get_tokenizer(
            provider_type=llm.config.model_provider,
            model_name=llm.config.model_name,
        )

        self._final_prompt: list[BaseMessage] | None = None

        self._streamed_output: list[str] | None = None
        self._processed_stream: (
            list[AnswerQuestionPossibleReturn | ToolResponse | ToolCallKickoff] | None
        ) = None

        self._return_contexts = return_contexts
        self.skip_gen_ai_answer_generation = skip_gen_ai_answer_generation
        self._is_cancelled = False

<<<<<<< HEAD
    def _update_prompt_builder_for_search_tool(
        self, prompt_builder: AnswerPromptBuilder, final_context_documents: list[LlmDoc]
    ) -> None:
        if self.answer_style_config.citation_config:
            prompt_builder.update_system_prompt(
                build_citations_system_message(self.prompt_config, self.user_email)
            )
            prompt_builder.update_user_prompt(
                build_citations_user_message(
                    question=self.question,
                    prompt_config=self.prompt_config,
                    context_docs=final_context_documents,
                    files=self.latest_query_files,
                    all_doc_useful=(
                        self.answer_style_config.citation_config.all_docs_useful
                        if self.answer_style_config.citation_config
                        else False
                    ),
                )
            )
        elif self.answer_style_config.quotes_config:
            prompt_builder.update_user_prompt(
                build_quotes_user_message(
                    question=self.question,
                    context_docs=final_context_documents,
                    history_str=self.single_message_history or "",
                    prompt=self.prompt_config,
                    user_email=self.user_email,
                )
            )

    def _raw_output_for_explicit_tool_calling_llms(
        self,
    ) -> Iterator[
        str | StreamStopInfo | ToolCallKickoff | ToolResponse | ToolCallFinalResult
    ]:
        prompt_builder = AnswerPromptBuilder(self.message_history, self.llm.config)

        tool_call_chunk: AIMessageChunk | None = None
        if self.force_use_tool.force_use and self.force_use_tool.args is not None:
            # if we are forcing a tool WITH args specified, we don't need to check which tools to run
            # / need to generate the args
            tool_call_chunk = AIMessageChunk(
                content="",
            )
            tool_call_chunk.tool_calls = [
                {
                    "name": self.force_use_tool.tool_name,
                    "args": self.force_use_tool.args,
                    "id": str(uuid4()),
                }
            ]
        else:
            # if tool calling is supported, first try the raw message
            # to see if we don't need to use any tools
            prompt_builder.update_system_prompt(
                default_build_system_message(self.prompt_config)
            )
            prompt_builder.update_user_prompt(
                default_build_user_message(
                    self.question, self.prompt_config, self.latest_query_files
                )
            )
            prompt = prompt_builder.build()
            final_tool_definitions = [
                tool.tool_definition()
                for tool in filter_tools_for_force_tool_use(
                    self.tools, self.force_use_tool
                )
            ]

            for message in self.llm.stream(
                prompt=prompt,
                tools=final_tool_definitions if final_tool_definitions else None,
                tool_choice="required" if self.force_use_tool.force_use else None,
            ):
                if isinstance(message, AIMessageChunk) and (
                    message.tool_call_chunks or message.tool_calls
                ):
                    if tool_call_chunk is None:
                        tool_call_chunk = message
                    else:
                        tool_call_chunk += message  # type: ignore
                else:
                    if message.content:
                        if self.is_cancelled:
                            return
                        yield cast(str, message.content)
                    if (
                        message.additional_kwargs.get("usage_metadata", {}).get("stop")
                        == "length"
                    ):
                        yield StreamStopInfo(
                            stop_reason=StreamStopReason.CONTEXT_LENGTH
                        )

            if not tool_call_chunk:
                return  # no tool call needed

        # if we have a tool call, we need to call the tool
        tool_call_requests = tool_call_chunk.tool_calls
        for tool_call_request in tool_call_requests:
            known_tools_by_name = [
                tool for tool in self.tools if tool.name == tool_call_request["name"]
            ]

            if not known_tools_by_name:
                logger.error(
                    "Tool call requested with unknown name field. \n"
                    f"self.tools: {self.tools}"
                    f"tool_call_request: {tool_call_request}"
                )
                if self.tools:
                    tool = self.tools[0]
                else:
                    continue
            else:
                tool = known_tools_by_name[0]
            tool_args = (
                self.force_use_tool.args
                if self.force_use_tool.tool_name == tool.name
                and self.force_use_tool.args
                else tool_call_request["args"]
            )

            tool_runner = ToolRunner(tool, tool_args)
            yield tool_runner.kickoff()
            yield from tool_runner.tool_responses()

            tool_call_summary = ToolCallSummary(
                tool_call_request=tool_call_chunk,
                tool_call_result=build_tool_message(
                    tool_call_request, tool_runner.tool_message_content()
                ),
=======
        self.using_tool_calling_llm = (
            explicit_tool_calling_supported(
                self.llm.config.model_provider, self.llm.config.model_name
>>>>>>> fd84b7a7
            )
            and not skip_explicit_tool_calling
        )

    def _get_tools_list(self) -> list[Tool]:
        if not self.force_use_tool.force_use:
            return self.tools

        tool = next(
            (t for t in self.tools if t.name == self.force_use_tool.tool_name), None
        )
        if tool is None:
            raise RuntimeError(f"Tool '{self.force_use_tool.tool_name}' not found")

        logger.info(
            f"Forcefully using tool='{tool.name}'"
            + (
                f" with args='{self.force_use_tool.args}'"
                if self.force_use_tool.args is not None
                else ""
            )
        )
        return [tool]

    def _handle_specified_tool_call(
        self, llm_calls: list[LLMCall], tool: Tool, tool_args: dict
    ) -> AnswerStream:
        current_llm_call = llm_calls[-1]

        # make a dummy tool handler
        tool_handler = ToolResponseHandler([tool])

        dummy_tool_call_chunk = AIMessageChunk(content="")
        dummy_tool_call_chunk.tool_calls = [
            ToolCall(name=tool.name, args=tool_args, id=str(uuid4()))
        ]

        response_handler_manager = LLMResponseHandlerManager(
            tool_handler, DummyAnswerResponseHandler(), self.is_cancelled
        )
        yield from response_handler_manager.handle_llm_response(
            iter([dummy_tool_call_chunk])
        )

        new_llm_call = response_handler_manager.next_llm_call(current_llm_call)
        if new_llm_call:
            yield from self._get_response(llm_calls + [new_llm_call])
        else:
            raise RuntimeError("Tool call handler did not return a new LLM call")

    def _get_response(self, llm_calls: list[LLMCall]) -> AnswerStream:
        current_llm_call = llm_calls[-1]

        # handle the case where no decision has to be made; we simply run the tool
        if (
            current_llm_call.force_use_tool.force_use
            and current_llm_call.force_use_tool.args is not None
        ):
            tool_name, tool_args = (
                current_llm_call.force_use_tool.tool_name,
                current_llm_call.force_use_tool.args,
            )
            tool = next(
                (t for t in current_llm_call.tools if t.name == tool_name), None
            )
            if not tool:
                raise RuntimeError(f"Tool '{tool_name}' not found")

            yield from self._handle_specified_tool_call(llm_calls, tool, tool_args)
            return

        # special pre-logic for non-tool calling LLM case
        if not self.using_tool_calling_llm and current_llm_call.tools:
            chosen_tool_and_args = (
                ToolResponseHandler.get_tool_call_for_non_tool_calling_llm(
                    current_llm_call, self.llm
                )
            )
            if chosen_tool_and_args:
                tool, tool_args = chosen_tool_and_args
                yield from self._handle_specified_tool_call(llm_calls, tool, tool_args)
                return

        # if we're skipping gen ai answer generation, we should break
        # out unless we're forcing a tool call. If we don't, we might generate an
        # answer, which is a no-no!
        if (
            self.skip_gen_ai_answer_generation
            and not current_llm_call.force_use_tool.force_use
        ):
            return

        # set up "handlers" to listen to the LLM response stream and
        # feed back the processed results + handle tool call requests
        # + figure out what the next LLM call should be
        tool_call_handler = ToolResponseHandler(current_llm_call.tools)

        search_result = SearchTool.get_search_result(current_llm_call) or []

        answer_handler: AnswerResponseHandler
        if self.answer_style_config.citation_config:
            answer_handler = CitationResponseHandler(
                context_docs=search_result,
                doc_id_to_rank_map=map_document_id_order(search_result),
            )
        elif self.answer_style_config.quotes_config:
            answer_handler = QuotesResponseHandler(
                context_docs=search_result,
            )
        else:
            raise ValueError("No answer style config provided")

        response_handler_manager = LLMResponseHandlerManager(
            tool_call_handler, answer_handler, self.is_cancelled
        )

        # DEBUG: good breakpoint
        stream = self.llm.stream(
            # For tool calling LLMs, we want to insert the task prompt as part of this flow, this is because the LLM
            # may choose to not call any tools and just generate the answer, in which case the task prompt is needed.
            prompt=current_llm_call.prompt_builder.build(),
            tools=[tool.tool_definition() for tool in current_llm_call.tools] or None,
            tool_choice=(
                "required"
                if current_llm_call.tools and current_llm_call.force_use_tool.force_use
                else None
            ),
            structured_response_format=self.answer_style_config.structured_response_format,
        )
        yield from response_handler_manager.handle_llm_response(stream)

        new_llm_call = response_handler_manager.next_llm_call(current_llm_call)
        if new_llm_call:
            yield from self._get_response(llm_calls + [new_llm_call])

    @property
    def processed_streamed_output(self) -> AnswerStream:
        if self._processed_stream is not None:
            yield from self._processed_stream
            return

        prompt_builder = AnswerPromptBuilder(
            user_message=default_build_user_message(
                user_query=self.question,
                prompt_config=self.prompt_config,
                files=self.latest_query_files,
            ),
            message_history=self.message_history,
            llm_config=self.llm.config,
            single_message_history=self.single_message_history,
            raw_user_text=self.question,
        )
        prompt_builder.update_system_prompt(
            default_build_system_message(self.prompt_config)
        )
        llm_call = LLMCall(
            prompt_builder=prompt_builder,
            tools=self._get_tools_list(),
            force_use_tool=self.force_use_tool,
            files=self.latest_query_files,
            tool_call_info=[],
            using_tool_calling_llm=self.using_tool_calling_llm,
        )

        processed_stream = []
        for processed_packet in self._get_response([llm_call]):
            processed_stream.append(processed_packet)
            yield processed_packet

        self._processed_stream = processed_stream

    @property
    def llm_answer(self) -> str:
        answer = ""
        for packet in self.processed_streamed_output:
            if isinstance(packet, DanswerAnswerPiece) and packet.answer_piece:
                answer += packet.answer_piece

        return answer

    @property
    def citations(self) -> list[CitationInfo]:
        citations: list[CitationInfo] = []
        for packet in self.processed_streamed_output:
            if isinstance(packet, CitationInfo):
                citations.append(packet)

        return citations

    def is_cancelled(self) -> bool:
        if self._is_cancelled:
            return True

        if self.is_connected is not None:
            if not self.is_connected():
                logger.debug("Answer stream has been cancelled")
            self._is_cancelled = not self.is_connected()

        return self._is_cancelled<|MERGE_RESOLUTION|>--- conflicted
+++ resolved
@@ -2,14 +2,6 @@
 from collections.abc import Iterator
 from uuid import uuid4
 
-<<<<<<< HEAD
-from danswer.chat.chat_utils import llm_doc_from_inference_section
-=======
-from langchain.schema.messages import BaseMessage
-from langchain_core.messages import AIMessageChunk
-from langchain_core.messages import ToolCall
-
->>>>>>> fd84b7a7
 from danswer.chat.models import AnswerQuestionPossibleReturn
 from danswer.chat.models import CitationInfo
 from danswer.chat.models import DanswerAnswerPiece
@@ -22,18 +14,10 @@
 from danswer.llm.answering.prompts.build import AnswerPromptBuilder
 from danswer.llm.answering.prompts.build import default_build_system_message
 from danswer.llm.answering.prompts.build import default_build_user_message
-from danswer.llm.answering.stream_processing.answer_response_handler import (
-    AnswerResponseHandler,
-)
-from danswer.llm.answering.stream_processing.answer_response_handler import (
-    CitationResponseHandler,
-)
-from danswer.llm.answering.stream_processing.answer_response_handler import (
-    DummyAnswerResponseHandler,
-)
-from danswer.llm.answering.stream_processing.answer_response_handler import (
-    QuotesResponseHandler,
-)
+from danswer.llm.answering.stream_processing.answer_response_handler import AnswerResponseHandler
+from danswer.llm.answering.stream_processing.answer_response_handler import CitationResponseHandler
+from danswer.llm.answering.stream_processing.answer_response_handler import DummyAnswerResponseHandler
+from danswer.llm.answering.stream_processing.answer_response_handler import QuotesResponseHandler
 from danswer.llm.answering.stream_processing.utils import map_document_id_order
 from danswer.llm.answering.tool.tool_response_handler import ToolResponseHandler
 from danswer.llm.interfaces import LLM
@@ -48,6 +32,7 @@
 from langchain.schema.messages import BaseMessage
 from langchain_core.messages import AIMessageChunk
 from langchain_core.messages import HumanMessage
+from langchain_core.messages import ToolCall
 
 logger = setup_logger()
 
@@ -119,146 +104,9 @@
         self.skip_gen_ai_answer_generation = skip_gen_ai_answer_generation
         self._is_cancelled = False
 
-<<<<<<< HEAD
-    def _update_prompt_builder_for_search_tool(
-        self, prompt_builder: AnswerPromptBuilder, final_context_documents: list[LlmDoc]
-    ) -> None:
-        if self.answer_style_config.citation_config:
-            prompt_builder.update_system_prompt(
-                build_citations_system_message(self.prompt_config, self.user_email)
-            )
-            prompt_builder.update_user_prompt(
-                build_citations_user_message(
-                    question=self.question,
-                    prompt_config=self.prompt_config,
-                    context_docs=final_context_documents,
-                    files=self.latest_query_files,
-                    all_doc_useful=(
-                        self.answer_style_config.citation_config.all_docs_useful
-                        if self.answer_style_config.citation_config
-                        else False
-                    ),
-                )
-            )
-        elif self.answer_style_config.quotes_config:
-            prompt_builder.update_user_prompt(
-                build_quotes_user_message(
-                    question=self.question,
-                    context_docs=final_context_documents,
-                    history_str=self.single_message_history or "",
-                    prompt=self.prompt_config,
-                    user_email=self.user_email,
-                )
-            )
-
-    def _raw_output_for_explicit_tool_calling_llms(
-        self,
-    ) -> Iterator[
-        str | StreamStopInfo | ToolCallKickoff | ToolResponse | ToolCallFinalResult
-    ]:
-        prompt_builder = AnswerPromptBuilder(self.message_history, self.llm.config)
-
-        tool_call_chunk: AIMessageChunk | None = None
-        if self.force_use_tool.force_use and self.force_use_tool.args is not None:
-            # if we are forcing a tool WITH args specified, we don't need to check which tools to run
-            # / need to generate the args
-            tool_call_chunk = AIMessageChunk(
-                content="",
-            )
-            tool_call_chunk.tool_calls = [
-                {
-                    "name": self.force_use_tool.tool_name,
-                    "args": self.force_use_tool.args,
-                    "id": str(uuid4()),
-                }
-            ]
-        else:
-            # if tool calling is supported, first try the raw message
-            # to see if we don't need to use any tools
-            prompt_builder.update_system_prompt(
-                default_build_system_message(self.prompt_config)
-            )
-            prompt_builder.update_user_prompt(
-                default_build_user_message(
-                    self.question, self.prompt_config, self.latest_query_files
-                )
-            )
-            prompt = prompt_builder.build()
-            final_tool_definitions = [
-                tool.tool_definition()
-                for tool in filter_tools_for_force_tool_use(
-                    self.tools, self.force_use_tool
-                )
-            ]
-
-            for message in self.llm.stream(
-                prompt=prompt,
-                tools=final_tool_definitions if final_tool_definitions else None,
-                tool_choice="required" if self.force_use_tool.force_use else None,
-            ):
-                if isinstance(message, AIMessageChunk) and (
-                    message.tool_call_chunks or message.tool_calls
-                ):
-                    if tool_call_chunk is None:
-                        tool_call_chunk = message
-                    else:
-                        tool_call_chunk += message  # type: ignore
-                else:
-                    if message.content:
-                        if self.is_cancelled:
-                            return
-                        yield cast(str, message.content)
-                    if (
-                        message.additional_kwargs.get("usage_metadata", {}).get("stop")
-                        == "length"
-                    ):
-                        yield StreamStopInfo(
-                            stop_reason=StreamStopReason.CONTEXT_LENGTH
-                        )
-
-            if not tool_call_chunk:
-                return  # no tool call needed
-
-        # if we have a tool call, we need to call the tool
-        tool_call_requests = tool_call_chunk.tool_calls
-        for tool_call_request in tool_call_requests:
-            known_tools_by_name = [
-                tool for tool in self.tools if tool.name == tool_call_request["name"]
-            ]
-
-            if not known_tools_by_name:
-                logger.error(
-                    "Tool call requested with unknown name field. \n"
-                    f"self.tools: {self.tools}"
-                    f"tool_call_request: {tool_call_request}"
-                )
-                if self.tools:
-                    tool = self.tools[0]
-                else:
-                    continue
-            else:
-                tool = known_tools_by_name[0]
-            tool_args = (
-                self.force_use_tool.args
-                if self.force_use_tool.tool_name == tool.name
-                and self.force_use_tool.args
-                else tool_call_request["args"]
-            )
-
-            tool_runner = ToolRunner(tool, tool_args)
-            yield tool_runner.kickoff()
-            yield from tool_runner.tool_responses()
-
-            tool_call_summary = ToolCallSummary(
-                tool_call_request=tool_call_chunk,
-                tool_call_result=build_tool_message(
-                    tool_call_request, tool_runner.tool_message_content()
-                ),
-=======
         self.using_tool_calling_llm = (
             explicit_tool_calling_supported(
                 self.llm.config.model_provider, self.llm.config.model_name
->>>>>>> fd84b7a7
             )
             and not skip_explicit_tool_calling
         )
