from collections.abc import Callable
from collections.abc import Iterator
from typing import Any
from typing import cast
from uuid import uuid4

from langchain.schema.messages import BaseMessage
from langchain_core.messages import AIMessageChunk
from langchain_core.messages import HumanMessage

from danswer.chat.chat_utils import llm_doc_from_inference_section
from danswer.chat.models import AnswerQuestionPossibleReturn
from danswer.chat.models import CitationInfo
from danswer.chat.models import DanswerAnswerPiece
from danswer.chat.models import LlmDoc
from danswer.chat.models import StreamStopInfo
from danswer.chat.models import StreamStopReason
from danswer.configs.chat_configs import QA_PROMPT_OVERRIDE
from danswer.file_store.utils import InMemoryChatFile
from danswer.llm.answering.models import AnswerStyleConfig
from danswer.llm.answering.models import PreviousMessage
from danswer.llm.answering.models import PromptConfig
from danswer.llm.answering.models import StreamProcessor
from danswer.llm.answering.prompts.build import AnswerPromptBuilder
from danswer.llm.answering.prompts.build import default_build_system_message
from danswer.llm.answering.prompts.build import default_build_user_message
from danswer.llm.answering.prompts.citations_prompt import (
    build_citations_system_message,
)
from danswer.llm.answering.prompts.citations_prompt import build_citations_user_message
from danswer.llm.answering.prompts.quotes_prompt import build_quotes_user_message
from danswer.llm.answering.stream_processing.citation_processing import (
    build_citation_processor,
)
from danswer.llm.answering.stream_processing.quotes_processing import (
    build_quotes_processor,
)
from danswer.llm.answering.stream_processing.utils import DocumentIdOrderMapping
from danswer.llm.answering.stream_processing.utils import map_document_id_order
from danswer.llm.interfaces import LLM
from danswer.llm.interfaces import ToolChoiceOptions
from danswer.natural_language_processing.utils import get_tokenizer
from danswer.tools.custom.custom_tool_prompt_builder import (
    build_user_message_for_custom_tool_for_non_tool_calling_llm,
)
from danswer.tools.force import filter_tools_for_force_tool_use
from danswer.tools.force import ForceUseTool
from danswer.tools.images.image_generation_tool import IMAGE_GENERATION_RESPONSE_ID
from danswer.tools.images.image_generation_tool import ImageGenerationResponse
from danswer.tools.images.image_generation_tool import ImageGenerationTool
from danswer.tools.images.prompt import build_image_generation_user_prompt
from danswer.tools.internet_search.internet_search_tool import InternetSearchTool
from danswer.tools.message import build_tool_message
from danswer.tools.message import ToolCallSummary
from danswer.tools.search.search_tool import FINAL_CONTEXT_DOCUMENTS_ID
from danswer.tools.search.search_tool import SEARCH_DOC_CONTENT_ID
from danswer.tools.search.search_tool import SEARCH_RESPONSE_SUMMARY_ID
from danswer.tools.search.search_tool import SearchResponseSummary
from danswer.tools.search.search_tool import SearchTool
from danswer.tools.tool import Tool
from danswer.tools.tool import ToolResponse
from danswer.tools.tool_runner import (
    check_which_tools_should_run_for_non_tool_calling_llm,
)
from danswer.tools.tool_runner import ToolCallFinalResult
from danswer.tools.tool_runner import ToolCallKickoff
from danswer.tools.tool_runner import ToolRunner
from danswer.tools.tool_selection import select_single_tool_for_non_tool_calling_llm
from danswer.tools.utils import explicit_tool_calling_supported
from danswer.utils.logger import setup_logger


logger = setup_logger()


def _get_answer_stream_processor(
    context_docs: list[LlmDoc],
    doc_id_to_rank_map: DocumentIdOrderMapping,
    answer_style_configs: AnswerStyleConfig,
) -> StreamProcessor:
    if answer_style_configs.citation_config:
        return build_citation_processor(
            context_docs=context_docs, doc_id_to_rank_map=doc_id_to_rank_map
        )
    if answer_style_configs.quotes_config:
        return build_quotes_processor(
            context_docs=context_docs, is_json_prompt=not (QA_PROMPT_OVERRIDE == "weak")
        )

    raise RuntimeError("Not implemented yet")


AnswerStream = Iterator[AnswerQuestionPossibleReturn | ToolCallKickoff | ToolResponse]


logger = setup_logger()


class Answer:
    def __init__(
        self,
        question: str,
        answer_style_config: AnswerStyleConfig,
        llm: LLM,
        prompt_config: PromptConfig,
        force_use_tool: ForceUseTool,
        # must be the same length as `docs`. If None, all docs are considered "relevant"
        message_history: list[PreviousMessage] | None = None,
        single_message_history: str | None = None,
        # newly passed in files to include as part of this question
        # TODO THIS NEEDS TO BE HANDLED
        latest_query_files: list[InMemoryChatFile] | None = None,
        files: list[InMemoryChatFile] | None = None,
        tools: list[Tool] | None = None,
        # NOTE: for native tool-calling, this is only supported by OpenAI atm,
        #       but we only support them anyways
        # if set to True, then never use the LLMs provided tool-calling functonality
        skip_explicit_tool_calling: bool = False,
        # Returns the full document sections text from the search tool
        return_contexts: bool = False,
        skip_gen_ai_answer_generation: bool = False,
        is_connected: Callable[[], bool] | None = None,
    ) -> None:
        if single_message_history and message_history:
            raise ValueError(
                "Cannot provide both `message_history` and `single_message_history`"
            )

        self.question = question
        self.is_connected: Callable[[], bool] | None = is_connected

        self.latest_query_files = latest_query_files or []
        self.file_id_to_file = {file.file_id: file for file in (files or [])}

        self.tools = tools or []
        self.force_use_tool = force_use_tool

        self.skip_explicit_tool_calling = skip_explicit_tool_calling

        self.message_history = message_history or []
        # used for QA flow where we only want to send a single message
        self.single_message_history = single_message_history

        self.answer_style_config = answer_style_config
        self.prompt_config = prompt_config

        self.llm = llm
        self.llm_tokenizer = get_tokenizer(
            provider_type=llm.config.model_provider,
            model_name=llm.config.model_name,
        )

        self._final_prompt: list[BaseMessage] | None = None

        self._streamed_output: list[str] | None = None
        self._processed_stream: (
            list[AnswerQuestionPossibleReturn | ToolResponse | ToolCallKickoff] | None
        ) = None

        self._return_contexts = return_contexts
        self.skip_gen_ai_answer_generation = skip_gen_ai_answer_generation
        self._is_cancelled = False

    def _update_prompt_builder_for_search_tool(
        self, prompt_builder: AnswerPromptBuilder, final_context_documents: list[LlmDoc]
    ) -> None:
        if self.answer_style_config.citation_config:
            prompt_builder.update_system_prompt(
                build_citations_system_message(self.prompt_config)
            )
            prompt_builder.update_user_prompt(
                build_citations_user_message(
                    question=self.question,
                    prompt_config=self.prompt_config,
                    context_docs=final_context_documents,
                    files=self.latest_query_files,
                    all_doc_useful=(
                        self.answer_style_config.citation_config.all_docs_useful
                        if self.answer_style_config.citation_config
                        else False
                    ),
                )
            )
        elif self.answer_style_config.quotes_config:
            prompt_builder.update_user_prompt(
                build_quotes_user_message(
                    question=self.question,
                    context_docs=final_context_documents,
                    history_str=self.single_message_history or "",
                    prompt=self.prompt_config,
                )
            )

    def _raw_output_for_explicit_tool_calling_llms(
        self,
    ) -> Iterator[
        str | StreamStopInfo | ToolCallKickoff | ToolResponse | ToolCallFinalResult
    ]:
        prompt_builder = AnswerPromptBuilder(self.message_history, self.llm.config)

        tool_call_chunk: AIMessageChunk | None = None
        if self.force_use_tool.force_use and self.force_use_tool.args is not None:
            # if we are forcing a tool WITH args specified, we don't need to check which tools to run
            # / need to generate the args
            tool_call_chunk = AIMessageChunk(
                content="",
            )
            tool_call_chunk.tool_calls = [
                {
                    "name": self.force_use_tool.tool_name,
                    "args": self.force_use_tool.args,
                    "id": str(uuid4()),
                }
            ]
        else:
            # if tool calling is supported, first try the raw message
            # to see if we don't need to use any tools
            prompt_builder.update_system_prompt(
                default_build_system_message(self.prompt_config)
            )
            prompt_builder.update_user_prompt(
                default_build_user_message(
                    self.question, self.prompt_config, self.latest_query_files
                )
            )
            prompt = prompt_builder.build()
            final_tool_definitions = [
                tool.tool_definition()
                for tool in filter_tools_for_force_tool_use(
                    self.tools, self.force_use_tool
                )
            ]

            for message in self.llm.stream(
                prompt=prompt,
                tools=final_tool_definitions if final_tool_definitions else None,
                tool_choice="required" if self.force_use_tool.force_use else None,
            ):
                if isinstance(message, AIMessageChunk) and (
                    message.tool_call_chunks or message.tool_calls
                ):
                    if tool_call_chunk is None:
                        tool_call_chunk = message
                    else:
                        tool_call_chunk += message  # type: ignore
                else:
                    if message.content:
                        if self.is_cancelled:
                            return
                        yield cast(str, message.content)
                    if (
                        message.additional_kwargs.get("usage_metadata", {}).get("stop")
                        == "length"
                    ):
                        yield StreamStopInfo(
                            stop_reason=StreamStopReason.CONTEXT_LENGTH
                        )

            if not tool_call_chunk:
                return  # no tool call needed

        # if we have a tool call, we need to call the tool
        tool_call_requests = tool_call_chunk.tool_calls
        for tool_call_request in tool_call_requests:
            known_tools_by_name = [
                tool for tool in self.tools if tool.name == tool_call_request["name"]
            ]

            if not known_tools_by_name:
                logger.error(
                    "Tool call requested with unknown name field. \n"
                    f"self.tools: {self.tools}"
                    f"tool_call_request: {tool_call_request}"
                )
                if self.tools:
                    tool = self.tools[0]
                else:
                    continue
            else:
                tool = known_tools_by_name[0]
            tool_args = (
                self.force_use_tool.args
                if self.force_use_tool.tool_name == tool.name
                and self.force_use_tool.args
                else tool_call_request["args"]
            )

            tool_runner = ToolRunner(tool, tool_args)
            yield tool_runner.kickoff()
            yield from tool_runner.tool_responses()

            tool_call_summary = ToolCallSummary(
                tool_call_request=tool_call_chunk,
                tool_call_result=build_tool_message(
                    tool_call_request, tool_runner.tool_message_content()
                ),
            )

            if tool.name in {SearchTool._NAME, InternetSearchTool._NAME}:
                self._update_prompt_builder_for_search_tool(prompt_builder, [])
            elif tool.name == ImageGenerationTool._NAME:
                img_urls = [
                    img_generation_result["url"]
                    for img_generation_result in tool_runner.tool_final_result().tool_result
                ]
                prompt_builder.update_user_prompt(
                    build_image_generation_user_prompt(
                        query=self.question, img_urls=img_urls
                    )
                )
            yield tool_runner.tool_final_result()

            prompt = prompt_builder.build(tool_call_summary=tool_call_summary)

            yield from self._process_llm_stream(
                prompt=prompt,
                tools=[tool.tool_definition() for tool in self.tools],
            )

            return

    # This method processes the LLM stream and yields the content or stop information
    def _process_llm_stream(
        self,
        prompt: Any,
        tools: list[dict] | None = None,
        tool_choice: ToolChoiceOptions | None = None,
    ) -> Iterator[str | StreamStopInfo]:
        for message in self.llm.stream(
            prompt=prompt, tools=tools, tool_choice=tool_choice
        ):
            if isinstance(message, AIMessageChunk):
                if message.content:
                    if self.is_cancelled:
                        return StreamStopInfo(stop_reason=StreamStopReason.CANCELLED)
                    yield cast(str, message.content)

            if (
                message.additional_kwargs.get("usage_metadata", {}).get("stop")
                == "length"
            ):
                yield StreamStopInfo(stop_reason=StreamStopReason.CONTEXT_LENGTH)

    def _raw_output_for_non_explicit_tool_calling_llms(
        self,
    ) -> Iterator[
        str | StreamStopInfo | ToolCallKickoff | ToolResponse | ToolCallFinalResult
    ]:
        prompt_builder = AnswerPromptBuilder(self.message_history, self.llm.config)
        chosen_tool_and_args: tuple[Tool, dict] | None = None

        if self.force_use_tool.force_use:
            # if we are forcing a tool, we don't need to check which tools to run
            tool = next(
                iter(
                    [
                        tool
                        for tool in self.tools
                        if tool.name == self.force_use_tool.tool_name
                    ]
                ),
                None,
            )
            if not tool:
                raise RuntimeError(f"Tool '{self.force_use_tool.tool_name}' not found")

            tool_args = (
                self.force_use_tool.args
                if self.force_use_tool.args is not None
                else tool.get_args_for_non_tool_calling_llm(
                    query=self.question,
                    history=self.message_history,
                    llm=self.llm,
                    force_run=True,
                )
            )

            if tool_args is None:
                raise RuntimeError(f"Tool '{tool.name}' did not return args")

            chosen_tool_and_args = (tool, tool_args)
        else:
            tool_options = check_which_tools_should_run_for_non_tool_calling_llm(
                tools=self.tools,
                query=self.question,
                history=self.message_history,
                llm=self.llm,
            )

            available_tools_and_args = [
                (self.tools[ind], args)
                for ind, args in enumerate(tool_options)
                if args is not None
            ]

            logger.info(
                f"Selecting single tool from tools: {[(tool.name, args) for tool, args in available_tools_and_args]}"
            )

            chosen_tool_and_args = (
                select_single_tool_for_non_tool_calling_llm(
                    tools_and_args=available_tools_and_args,
                    history=self.message_history,
                    query=self.question,
                    llm=self.llm,
                )
                if available_tools_and_args
                else None
            )

            logger.notice(f"Chosen tool: {chosen_tool_and_args}")

        if not chosen_tool_and_args:
            prompt_builder.update_system_prompt(
                default_build_system_message(self.prompt_config)
            )
            prompt_builder.update_user_prompt(
                default_build_user_message(
                    self.question, self.prompt_config, self.latest_query_files
                )
            )
            prompt = prompt_builder.build()
            yield from self._process_llm_stream(
                prompt=prompt,
                tools=None,
            )
            return

        tool, tool_args = chosen_tool_and_args
        tool_runner = ToolRunner(tool, tool_args)
        yield tool_runner.kickoff()

        if tool.name in {SearchTool._NAME, InternetSearchTool._NAME}:
            final_context_documents = None
            for response in tool_runner.tool_responses():
                if response.id == FINAL_CONTEXT_DOCUMENTS_ID:
                    final_context_documents = cast(list[LlmDoc], response.response)
                yield response

            if final_context_documents is None:
                raise RuntimeError(
                    f"{tool.name} did not return final context documents"
                )

            self._update_prompt_builder_for_search_tool(
                prompt_builder, final_context_documents
            )
        elif tool.name == ImageGenerationTool._NAME:
            img_urls = []
            for response in tool_runner.tool_responses():
                if response.id == IMAGE_GENERATION_RESPONSE_ID:
                    img_generation_response = cast(
                        list[ImageGenerationResponse], response.response
                    )
                    img_urls = [img.url for img in img_generation_response]

                yield response

            prompt_builder.update_user_prompt(
                build_image_generation_user_prompt(
                    query=self.question,
                    img_urls=img_urls,
                )
            )
        else:
            prompt_builder.update_user_prompt(
                HumanMessage(
                    content=build_user_message_for_custom_tool_for_non_tool_calling_llm(
                        self.question,
                        tool.name,
                        *tool_runner.tool_responses(),
                    )
                )
            )
        final = tool_runner.tool_final_result()

        yield final

        prompt = prompt_builder.build()

        yield from self._process_llm_stream(prompt=prompt, tools=None)

    @property
    def processed_streamed_output(self) -> AnswerStream:
        if self._processed_stream is not None:
            yield from self._processed_stream
            return

        output_generator = (
            self._raw_output_for_explicit_tool_calling_llms()
            if explicit_tool_calling_supported(
                self.llm.config.model_provider, self.llm.config.model_name
            )
            and not self.skip_explicit_tool_calling
            else self._raw_output_for_non_explicit_tool_calling_llms()
        )

        def _process_stream(
            stream: Iterator[ToolCallKickoff | ToolResponse | str | StreamStopInfo],
        ) -> AnswerStream:
            message = None

            # special things we need to keep track of for the SearchTool
<<<<<<< HEAD
            search_results: list[LlmDoc] | None = (
                None  # raw results that will be displayed to the user
            )
            final_context_docs: list[LlmDoc] | None = (
                None  # processed docs to feed into the LLM
            )
=======
            # raw results that will be displayed to the user
            search_results: list[LlmDoc] | None = None
            # processed docs to feed into the LLM
            final_context_docs: list[LlmDoc] | None = None
>>>>>>> e9a616e5

            for message in stream:
                if isinstance(message, ToolCallKickoff) or isinstance(
                    message, ToolCallFinalResult
                ):
                    yield message
                elif isinstance(message, ToolResponse):
                    if message.id == SEARCH_RESPONSE_SUMMARY_ID:
                        # We don't need to run section merging in this flow, this variable is only used
                        # below to specify the ordering of the documents for the purpose of matching
                        # citations to the right search documents. The deduplication logic is more lightweight
                        # there and we don't need to do it twice
                        search_results = [
                            llm_doc_from_inference_section(section)
                            for section in cast(
                                SearchResponseSummary, message.response
                            ).top_sections
                        ]
                    elif message.id == FINAL_CONTEXT_DOCUMENTS_ID:
                        final_context_docs = cast(list[LlmDoc], message.response)
                        yield message

                    elif (
                        message.id == SEARCH_DOC_CONTENT_ID
                        and not self._return_contexts
                    ):
                        continue

                    yield message
                else:
                    # assumes all tool responses will come first, then the final answer
                    break

            if not self.skip_gen_ai_answer_generation:
                process_answer_stream_fn = _get_answer_stream_processor(
                    context_docs=final_context_docs or [],
                    # if doc selection is enabled, then search_results will be None,
                    # so we need to use the final_context_docs
                    doc_id_to_rank_map=map_document_id_order(
                        search_results or final_context_docs or []
                    ),
                    answer_style_configs=self.answer_style_config,
                )

                stream_stop_info = None

                def _stream() -> Iterator[str]:
                    nonlocal stream_stop_info
                    yield cast(str, message)
                    for item in stream:
                        if isinstance(item, StreamStopInfo):
                            stream_stop_info = item
                            return
                        yield cast(str, item)

                yield from process_answer_stream_fn(_stream())

                if stream_stop_info:
                    yield stream_stop_info

        processed_stream = []
        for processed_packet in _process_stream(output_generator):
            processed_stream.append(processed_packet)
            yield processed_packet

        self._processed_stream = processed_stream

    @property
    def llm_answer(self) -> str:
        answer = ""
        for packet in self.processed_streamed_output:
            if isinstance(packet, DanswerAnswerPiece) and packet.answer_piece:
                answer += packet.answer_piece

        return answer

    @property
    def citations(self) -> list[CitationInfo]:
        citations: list[CitationInfo] = []
        for packet in self.processed_streamed_output:
            if isinstance(packet, CitationInfo):
                citations.append(packet)

        return citations

    @property
    def is_cancelled(self) -> bool:
        if self._is_cancelled:
            return True

        if self.is_connected is not None:
            if not self.is_connected():
                logger.debug("Answer stream has been cancelled")
            self._is_cancelled = not self.is_connected()

        return self._is_cancelled<|MERGE_RESOLUTION|>--- conflicted
+++ resolved
@@ -501,19 +501,10 @@
             message = None
 
             # special things we need to keep track of for the SearchTool
-<<<<<<< HEAD
-            search_results: list[LlmDoc] | None = (
-                None  # raw results that will be displayed to the user
-            )
-            final_context_docs: list[LlmDoc] | None = (
-                None  # processed docs to feed into the LLM
-            )
-=======
             # raw results that will be displayed to the user
             search_results: list[LlmDoc] | None = None
             # processed docs to feed into the LLM
             final_context_docs: list[LlmDoc] | None = None
->>>>>>> e9a616e5
 
             for message in stream:
                 if isinstance(message, ToolCallKickoff) or isinstance(
