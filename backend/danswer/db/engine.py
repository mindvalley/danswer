import contextlib
from collections.abc import AsyncGenerator
from collections.abc import Generator
from datetime import datetime
from typing import ContextManager

from sqlalchemy import text
from sqlalchemy.engine import create_engine
from sqlalchemy.engine import Engine
from sqlalchemy.ext.asyncio import AsyncEngine
from sqlalchemy.ext.asyncio import AsyncSession
from sqlalchemy.ext.asyncio import create_async_engine
from sqlalchemy.orm import Session
from sqlalchemy.orm import sessionmaker
from sqlalchemy.pool import NullPool

from danswer.configs.app_configs import POSTGRES_DB
from danswer.configs.app_configs import POSTGRES_HOST
from danswer.configs.app_configs import POSTGRES_PASSWORD
from danswer.configs.app_configs import POSTGRES_PORT
from danswer.configs.app_configs import POSTGRES_USER
from danswer.utils.logger import setup_logger

logger = setup_logger()

SYNC_DB_API = "psycopg2"
ASYNC_DB_API = "asyncpg"

# global so we don't create more than one engine per process
# outside of being best practice, this is needed so we can properly pool
# connections and not create a new pool on every request
_SYNC_ENGINE: Engine | None = None
_ASYNC_ENGINE: AsyncEngine | None = None


def get_db_current_time(db_session: Session) -> datetime:
    """Get the current time from Postgres representing the start of the transaction
    Within the same transaction this value will not update
    This datetime object returned should be timezone aware, default Postgres timezone is UTC
    """
    result = db_session.execute(text("SELECT NOW()")).scalar()
    if result is None:
        raise ValueError("Database did not return a time")
    return result


def build_connection_string(
    *,
    db_api: str = ASYNC_DB_API,
    user: str = POSTGRES_USER,
    password: str = POSTGRES_PASSWORD,
    host: str = POSTGRES_HOST,
    port: str = POSTGRES_PORT,
    db: str = POSTGRES_DB,
) -> str:
    return f"postgresql+{db_api}://{user}:{password}@{host}:{port}/{db}"


def get_sqlalchemy_engine() -> Engine:
    connect_args = {"sslmode": "disable"}
    global _SYNC_ENGINE
    if _SYNC_ENGINE is None:
        connection_string = build_connection_string(db_api=SYNC_DB_API)
<<<<<<< HEAD
        _SYNC_ENGINE = create_engine(connection_string, connect_args=connect_args)
=======
        _SYNC_ENGINE = create_engine(connection_string, pool_size=40, max_overflow=10)
>>>>>>> adcbd354
    return _SYNC_ENGINE


def get_sqlalchemy_async_engine() -> AsyncEngine:
    connect_args = {"ssl": "disable"}
    global _ASYNC_ENGINE
    if _ASYNC_ENGINE is None:
        connection_string = build_connection_string()
        _ASYNC_ENGINE = create_async_engine(
<<<<<<< HEAD
            connection_string, connect_args=connect_args
=======
            connection_string, pool_size=40, max_overflow=10
>>>>>>> adcbd354
        )
    return _ASYNC_ENGINE


def get_session_context_manager() -> ContextManager[Session]:
    return contextlib.contextmanager(get_session)()


def get_session() -> Generator[Session, None, None]:
    # The line below was added to monitor the latency caused by Postgres connections
    # during API calls.
    # with tracer.trace("db.get_session"):
    with Session(get_sqlalchemy_engine(), expire_on_commit=False) as session:
        yield session


async def get_async_session() -> AsyncGenerator[AsyncSession, None]:
    async with AsyncSession(
        get_sqlalchemy_async_engine(), expire_on_commit=False
    ) as async_session:
        yield async_session


async def warm_up_connections(
    sync_connections_to_warm_up: int = 10, async_connections_to_warm_up: int = 10
) -> None:
    sync_postgres_engine = get_sqlalchemy_engine()
    connections = [
        sync_postgres_engine.connect() for _ in range(sync_connections_to_warm_up)
    ]
    for conn in connections:
        conn.execute(text("SELECT 1"))
    for conn in connections:
        conn.close()

    async_postgres_engine = get_sqlalchemy_async_engine()
    async_connections = [
        await async_postgres_engine.connect()
        for _ in range(async_connections_to_warm_up)
    ]
    for async_conn in async_connections:
        await async_conn.execute(text("SELECT 1"))
    for async_conn in async_connections:
        await async_conn.close()


SessionFactory = sessionmaker(bind=get_sqlalchemy_engine())<|MERGE_RESOLUTION|>--- conflicted
+++ resolved
@@ -61,11 +61,9 @@
     global _SYNC_ENGINE
     if _SYNC_ENGINE is None:
         connection_string = build_connection_string(db_api=SYNC_DB_API)
-<<<<<<< HEAD
-        _SYNC_ENGINE = create_engine(connection_string, connect_args=connect_args)
-=======
-        _SYNC_ENGINE = create_engine(connection_string, pool_size=40, max_overflow=10)
->>>>>>> adcbd354
+        _SYNC_ENGINE = create_engine(
+            connection_string, pool_size=40, max_overflow=10, connect_args=connect_args
+        )
     return _SYNC_ENGINE
 
 
@@ -75,11 +73,7 @@
     if _ASYNC_ENGINE is None:
         connection_string = build_connection_string()
         _ASYNC_ENGINE = create_async_engine(
-<<<<<<< HEAD
-            connection_string, connect_args=connect_args
-=======
-            connection_string, pool_size=40, max_overflow=10
->>>>>>> adcbd354
+            connection_string, pool_size=40, max_overflow=10, connect_args=connect_args
         )
     return _ASYNC_ENGINE
 
