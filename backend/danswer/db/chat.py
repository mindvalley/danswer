--- conflicted
+++ resolved
@@ -543,10 +543,7 @@
         secondary_owners=(
             db_search_doc.secondary_owners if not remove_doc_content else []
         ),
-<<<<<<< HEAD
-=======
         is_internet=db_search_doc.is_internet,
->>>>>>> 08c6e821
     )
 
 
