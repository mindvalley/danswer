// Sidebar.tsx
"use client";
import React, { useContext } from "react";
import Link from "next/link";
import { Logo } from "@/components/Logo";
import { NEXT_PUBLIC_DO_NOT_USE_TOGGLE_OFF_DANSWER_POWERED } from "@/lib/constants";
import { HeaderTitle } from "@/components/header/HeaderTitle";
import { SettingsContext } from "@/components/settings/SettingsProvider";
import { BackIcon } from "@/components/icons/icons";
import { WarningCircle, WarningDiamond } from "@phosphor-icons/react";
import {
  Tooltip,
  TooltipContent,
  TooltipProvider,
  TooltipTrigger,
} from "@/components/ui/tooltip";

interface Item {
  name: string | JSX.Element;
  link: string;
  error?: boolean;
}

interface Collection {
  name: string | JSX.Element;
  items: Item[];
}

export function AdminSidebar({ collections }: { collections: Collection[] }) {
  const combinedSettings = useContext(SettingsContext);
  if (!combinedSettings) {
    return null;
  }

  const settings = combinedSettings.settings;
  const enterpriseSettings = combinedSettings.enterpriseSettings;

  return (
    <div className="text-text-settings-sidebar pl-0">
      <nav className="space-y-2">
        <div className="w-full justify-center mb-4 flex">
          <div className="w-52">
            <Link
              className="flex flex-col"
              href={
                settings && settings.default_page === "chat"
                  ? "/chat"
                  : "/search"
              }
            >
              <div className="max-w-[200px] w-full flex gap-x-1 my-auto">
                <div className="flex-none mb-auto">
                  <Logo />
                </div>
                <div className="flex-grow min-w-0 my-auto">
                  {enterpriseSettings && enterpriseSettings.application_name ? (
                    <div className="w-full">
                      <HeaderTitle backgroundToggled={true}>
                        {enterpriseSettings.application_name}
                      </HeaderTitle>
                      {!NEXT_PUBLIC_DO_NOT_USE_TOGGLE_OFF_DANSWER_POWERED && (
                        <p className="text-xs text-subtle">
                          Powered by Danswer
                        </p>
                      )}
                    </div>
                  ) : (
<<<<<<< HEAD
                    <h1 className="flex text-2xl text-strong font-bold my-auto">
                      Eve<sup className="ai-superscript">AI</sup>
                    </h1>
=======
                    <HeaderTitle backgroundToggled={true}>Danswer</HeaderTitle>
>>>>>>> fd84b7a7
                  )}
                </div>
              </div>
            </Link>
          </div>
        </div>
        <div className="flex w-full justify-center">
          <Link href={settings.default_page == "chat" ? "/chat" : "/search"}>
            <button className="text-sm flex items-center block w-52 py-2.5 flex px-2 text-left text-text-back-button bg-background-back-button hover:bg-opacity-80 cursor-pointer rounded">
              <BackIcon className="my-auto" size={18} />
              <p className="ml-1 break-words line-clamp-2 ellipsis leading-none">
                Back to{" "}
                {combinedSettings.enterpriseSettings?.application_name ||
                  "Eve AI"}
              </p>
            </button>
          </Link>
        </div>
        {collections.map((collection, collectionInd) => (
          <div
            className="flex flex-col items-center justify-center w-full"
            key={collectionInd}
          >
            <h2 className="text-xs text-text-settings-sidebar-strong w-52 font-bold pb-2">
              <div>{collection.name}</div>
            </h2>
            {collection.items.map((item) => (
              <Link key={item.link} href={item.link}>
                <button
                  className={`text-sm block flex gap-x-2 items-center w-52 py-2.5 px-2 text-left hover:bg-background-settings-hover rounded`}
                >
                  {item.name}
                  {item.error && (
                    <TooltipProvider>
                      <Tooltip>
                        <TooltipTrigger asChild>
                          <WarningCircle size={18} className="text-error" />
                        </TooltipTrigger>
                        <TooltipContent>
                          Navigate here to update your search settings
                        </TooltipContent>
                      </Tooltip>
                    </TooltipProvider>
                  )}
                </button>
              </Link>
            ))}
          </div>
        ))}
      </nav>
      {combinedSettings.webVersion && (
        <div
          className="flex flex-col mt-6 items-center justify-center w-full"
          key={"danswerVersion"}
        >
          <h2 className="text-xs text-text w-52 font-medium pb-2">
            Eve AI version: {combinedSettings.webVersion}
          </h2>
        </div>
      )}
    </div>
  );
}<|MERGE_RESOLUTION|>--- conflicted
+++ resolved
@@ -65,13 +65,9 @@
                       )}
                     </div>
                   ) : (
-<<<<<<< HEAD
                     <h1 className="flex text-2xl text-strong font-bold my-auto">
                       Eve<sup className="ai-superscript">AI</sup>
                     </h1>
-=======
-                    <HeaderTitle backgroundToggled={true}>Danswer</HeaderTitle>
->>>>>>> fd84b7a7
                   )}
                 </div>
               </div>
