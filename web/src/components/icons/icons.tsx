"use client";

import {
  Notebook,
  Key,
  Trash,
  XSquare,
  LinkBreak,
  Link,
  Plug,
  Brain,
  X,
  Question,
  Gear,
  ArrowSquareOut,
} from "@phosphor-icons/react";
import {
  FiChevronsDown,
  FiChevronsUp,
  FiEdit2,
  FiClipboard,
  FiFile,
  FiGlobe,
  FiThumbsDown,
  FiThumbsUp,
  FiChevronDown,
  FiChevronUp,
  FiAlertCircle,
  FiChevronRight,
  FiChevronLeft,
  FiAlertTriangle,
  FiCopy,
  FiCpu,
  FiInfo,
  FiBarChart2,
} from "react-icons/fi";
import { SiBookstack } from "react-icons/si";
import Image, { StaticImageData } from "next/image";
import jiraSVG from "../../../public/Jira.svg";
import confluenceSVG from "../../../public/Confluence.svg";
import openAISVG from "../../../public/Openai.svg";
import geminiSVG from "../../../public/Gemini.svg";
import openSourceIcon from "../../../public/OpenSource.png";
import litellmIcon from "../../../public/LiteLLM.jpg";

import awsWEBP from "../../../public/Amazon.webp";
import azureIcon from "../../../public/Azure.png";
import asanaIcon from "../../../public/Asana.png";
import anthropicSVG from "../../../public/Anthropic.svg";
import nomicSVG from "../../../public/nomic.svg";
import microsoftIcon from "../../../public/microsoft.png";
import mixedBreadSVG from "../../../public/Mixedbread.png";

import OCIStorageSVG from "../../../public/OCI.svg";
import googleCloudStorageIcon from "../../../public/GoogleCloudStorage.png";
import guruIcon from "../../../public/Guru.svg";
import gongIcon from "../../../public/Gong.png";
import zulipIcon from "../../../public/Zulip.png";
import linearIcon from "../../../public/Linear.png";
import hubSpotIcon from "../../../public/HubSpot.png";
import document360Icon from "../../../public/Document360.png";
import googleSitesIcon from "../../../public/GoogleSites.png";
import zendeskIcon from "../../../public/Zendesk.svg";
import dropboxIcon from "../../../public/Dropbox.png";
import slackIcon from "../../../public/Slack.png";

import s3Icon from "../../../public/S3.png";
import r2Icon from "../../../public/r2.png";
import salesforceIcon from "../../../public/Salesforce.png";
import freshdeskIcon from "../../../public/Freshdesk.png";
import firefliesIcon from "../../../public/Fireflies.png";

import sharepointIcon from "../../../public/Sharepoint.png";
import teamsIcon from "../../../public/Teams.png";
import mediawikiIcon from "../../../public/MediaWiki.svg";
import wikipediaIcon from "../../../public/Wikipedia.svg";

import discourseIcon from "../../../public/Discourse.png";
import clickupIcon from "../../../public/Clickup.svg";
import cohereIcon from "../../../public/Cohere.svg";
import voyageIcon from "../../../public/Voyage.png";
import googleIcon from "../../../public/Google.webp";
import xenforoIcon from "../../../public/Xenforo.svg";
import { FaRobot } from "react-icons/fa";
import airtableIcon from "../../../public/Airtable.png";

export interface IconProps {
  size?: number;
  className?: string;
}

export interface LogoIconProps extends IconProps {
  src: string | StaticImageData;
}

export const LogoIcon = ({
  size = 16,
  className = defaultTailwindCSS,
  src,
}: LogoIconProps) => (
  <div
    style={{ width: `${size}px`, height: `${size}px` }}
    className={`w-[${size}px] h-[${size}px] ` + className}
  >
    <Image src={src} alt="Logo" width="96" height="96" />
  </div>
);

export const AssistantsIconSkeleton = ({
  size,
  className = defaultTailwindCSS,
}: IconProps) => {
  return (
    <svg
      style={{ width: `${size}px`, height: `${size}px` }}
      className={`w-[${size}px] h-[${size}px] ` + className}
      xmlns="http://www.w3.org/2000/svg"
      width="200"
      height="200"
      viewBox="0 0 24 24"
    >
      <g
        fill="none"
        stroke="currentColor"
        strokeLinecap="round"
        strokeLinejoin="round"
        strokeWidth="1.5"
      >
        <path d="M8.88 21.25h9.87a2.5 2.5 0 0 0 2.5-2.5v-3.63a2.5 2.5 0 0 0-2.5-2.48h-1.27m-6.1 6.09l6.1-6.11l1.87-1.87a2.49 2.49 0 0 0 0-3.53l-2.57-2.57a2.49 2.49 0 0 0-3.53 0l-1.87 1.87" />
        <path d="M8.88 2.75H5.25a2.5 2.5 0 0 0-2.5 2.5v13.5a2.5 2.5 0 0 0 2.5 2.5h3.63a2.5 2.5 0 0 0 2.5-2.5V5.25a2.5 2.5 0 0 0-2.5-2.5" />
        <path d="M7.065 18.594a1.594 1.594 0 1 0 0-3.188a1.594 1.594 0 0 0 0 3.188" />
      </g>
    </svg>
  );
};

export const LightBulbIcon = ({
  size,
  className = defaultTailwindCSS,
}: IconProps) => {
  return (
    <svg
      style={{ width: `${size}px`, height: `${size}px` }}
      className={`w-[${size}px] h-[${size}px] ` + className}
      xmlns="http://www.w3.org/2000/svg"
      width="200"
      height="200"
      viewBox="0 0 24 24"
    >
      <path
        fill="none"
        stroke="currentColor"
        strokeLinecap="round"
        strokeLinejoin="round"
        strokeWidth="1.5"
        d="M12 18v-5.25m0 0a6.01 6.01 0 0 0 1.5-.189m-1.5.189a6.01 6.01 0 0 1-1.5-.189m3.75 7.478a12.06 12.06 0 0 1-4.5 0m3.75 2.383a14.406 14.406 0 0 1-3 0M14.25 18v-.192c0-.983.658-1.823 1.508-2.316a7.5 7.5 0 1 0-7.517 0c.85.493 1.509 1.333 1.509 2.316V18"
      />
    </svg>
  );
};

export const AssistantsIcon = ({
  size,
  className = defaultTailwindCSS,
}: IconProps) => {
  return (
    <svg
      style={{ width: `${size}px`, height: `${size}px` }}
      className={`w-[${size}px] h-[${size}px] ` + className}
      xmlns="http://www.w3.org/2000/svg"
      width="200"
      height="200"
      viewBox="0 0 24 24"
    >
      <path
        fill="currentColor"
        d="M20.893 12.84a3.23 3.23 0 0 0-1.796-.91l.639-.64c.3-.304.537-.664.698-1.06a3.207 3.207 0 0 0 0-2.48a3.16 3.16 0 0 0-.698-1.06l-2.564-2.56a2.993 2.993 0 0 0-.997-.71a3.244 3.244 0 0 0-2.484 0a3.113 3.113 0 0 0-.998.7l-.638.64a3.242 3.242 0 0 0-1.086-1.973A3.227 3.227 0 0 0 8.863 2H5.242a3.248 3.248 0 0 0-2.29.955A3.264 3.264 0 0 0 2 5.25v13.5c0 .862.342 1.689.95 2.298c.608.61 1.432.952 2.292.952h13.466a3.254 3.254 0 0 0 2.295-1A3.239 3.239 0 0 0 22 18.7v-3.58a3.246 3.246 0 0 0-1.107-2.28M6.928 19.35a2.34 2.34 0 0 1-2.166-1.45a2.356 2.356 0 0 1 .508-2.562A2.341 2.341 0 0 1 9.272 17a2.344 2.344 0 0 1-2.344 2.35m5.057-12.52l1.646-1.65c.162-.163.356-.293.569-.38c.426-.17.9-.17 1.326 0c.21.093.402.221.569.38l2.563 2.57a2 2 0 0 1 .38.57a1.788 1.788 0 0 1 0 1.34c-.09.21-.219.4-.38.56l-6.673 6.7z"
      />
      <path
        fill="currentColor"
        d="M7.795 17a.852.852 0 0 1-1.007.845a.847.847 0 0 1-.671-.665a.852.852 0 0 1 .83-1.02a.847.847 0 0 1 .848.84"
      />
    </svg>
  );
};

<svg
  xmlns="http://www.w3.org/2000/svg"
  width="200"
  height="200"
  viewBox="0 0 24 24"
>
  <g fill="none" stroke="currentColor" strokeWidth="1.5">
    <path
      strokeLinecap="round"
      d="M21.483 19c-.04.936-.165 1.51-.569 1.914c-.586.586-1.528.586-3.414.586c-1.886 0-2.828 0-3.414-.586c-.586-.586-.586-1.528-.586-3.414v-2c0-1.886 0-2.828.586-3.414c.586-.586 1.528-.586 3.414-.586c1.886 0 2.828 0 3.414.586c.532.531.581 1.357.585 2.914"
    />
    <path d="M2 8.5c0 1.886 0 2.828.586 3.414c.586.586 1.528.586 3.414.586c1.886 0 2.828 0 3.414-.586C10 11.328 10 10.386 10 8.5v-2c0-1.886 0-2.828-.586-3.414C8.828 2.5 7.886 2.5 6 2.5c-1.886 0-2.828 0-3.414.586C2 3.672 2 4.614 2 6.5v2Z" />
    <path
      strokeLinecap="round"
      d="M15.5 2.513c-.327.017-.562.055-.765.14a2 2 0 0 0-1.083 1.082c-.152.367-.152.833-.152 1.765c0 .932 0 1.398.152 1.765a2 2 0 0 0 1.083 1.083c.367.152.833.152 1.765.152h2c.932 0 1.398 0 1.765-.152a2 2 0 0 0 1.083-1.083c.152-.367.152-.833.152-1.765c0-.932 0-1.398-.152-1.765a2 2 0 0 0-1.083-1.083c-.204-.084-.438-.122-.765-.139"
    />
    <path d="M2 18.5c0 .932 0 1.398.152 1.765a2 2 0 0 0 1.083 1.083c.367.152.833.152 1.765.152h2c.932 0 1.398 0 1.765-.152a2 2 0 0 0 1.083-1.083C10 19.898 10 19.432 10 18.5c0-.932 0-1.398-.152-1.765a2 2 0 0 0-1.083-1.083C8.398 15.5 7.932 15.5 7 15.5H5c-.932 0-1.398 0-1.765.152a2 2 0 0 0-1.083 1.083C2 17.102 2 17.568 2 18.5Z" />
  </g>
</svg>;

export const ConfigureIcon = ({
  size,
  className = defaultTailwindCSS,
}: IconProps) => {
  return (
    <svg
      style={{ width: `${size}px`, height: `${size}px` }}
      className={`w-[${size}px] h-[${size}px] ` + className}
      xmlns="http://www.w3.org/2000/svg"
      width="200"
      height="200"
      viewBox="0 0 24 24"
    >
      <g fill="none" stroke="currentColor" strokeWidth="1.5">
        <path
          strokeLinecap="round"
          d="M21.483 19c-.04.936-.165 1.51-.569 1.914c-.586.586-1.528.586-3.414.586c-1.886 0-2.828 0-3.414-.586c-.586-.586-.586-1.528-.586-3.414v-2c0-1.886 0-2.828.586-3.414c.586-.586 1.528-.586 3.414-.586c1.886 0 2.828 0 3.414.586c.532.531.581 1.357.585 2.914"
        />
        <path d="M2 8.5c0 1.886 0 2.828.586 3.414c.586.586 1.528.586 3.414.586c1.886 0 2.828 0 3.414-.586C10 11.328 10 10.386 10 8.5v-2c0-1.886 0-2.828-.586-3.414C8.828 2.5 7.886 2.5 6 2.5c-1.886 0-2.828 0-3.414.586C2 3.672 2 4.614 2 6.5v2Z" />
        <path
          strokeLinecap="round"
          d="M15.5 2.513c-.327.017-.562.055-.765.14a2 2 0 0 0-1.083 1.082c-.152.367-.152.833-.152 1.765c0 .932 0 1.398.152 1.765a2 2 0 0 0 1.083 1.083c.367.152.833.152 1.765.152h2c.932 0 1.398 0 1.765-.152a2 2 0 0 0 1.083-1.083c.152-.367.152-.833.152-1.765c0-.932 0-1.398-.152-1.765a2 2 0 0 0-1.083-1.083c-.204-.084-.438-.122-.765-.139"
        />
        <path d="M2 18.5c0 .932 0 1.398.152 1.765a2 2 0 0 0 1.083 1.083c.367.152.833.152 1.765.152h2c.932 0 1.398 0 1.765-.152a2 2 0 0 0 1.083-1.083C10 19.898 10 19.432 10 18.5c0-.932 0-1.398-.152-1.765a2 2 0 0 0-1.083-1.083C8.398 15.5 7.932 15.5 7 15.5H5c-.932 0-1.398 0-1.765.152a2 2 0 0 0-1.083 1.083C2 17.102 2 17.568 2 18.5Z" />
      </g>
    </svg>
  );
};

export const defaultTailwindCSS = "my-auto flex flex-shrink-0 text-default";
export const defaultTailwindCSSBlue = "my-auto flex flex-shrink-0 text-link";

export const ColorSlackIcon = ({
  size = 16,
  className = defaultTailwindCSS,
}: IconProps) => {
  return (
    <div
      style={{ width: `${size}px`, height: `${size}px` }}
      className={`w-[${size}px] h-[${size}px] ` + className}
    >
      <Image src={slackIcon} alt="Logo" width="96" height="96" />
    </div>
  );
};

export const LiteLLMIcon = ({
  size = 16,
  className = defaultTailwindCSS,
}: IconProps) => {
  return (
    <div
      style={{ width: `${size + 4}px`, height: `${size + 4}px` }}
      className={`w-[${size + 4}px] h-[${size + 4}px] -m-0.5 ` + className}
    >
      <Image src={litellmIcon} alt="Logo" width="96" height="96" />
    </div>
  );
};

export const OpenSourceIcon = ({
  size = 16,
  className = defaultTailwindCSS,
}: IconProps) => {
  return (
    <div
      style={{ width: `${size + 4}px`, height: `${size + 4}px` }}
      className={`w-[${size + 4}px] h-[${size + 4}px] -m-0.5 ` + className}
    >
      <Image src={openSourceIcon} alt="Logo" width="96" height="96" />
    </div>
  );
};
export const MixedBreadIcon = ({
  size = 16,
  className = defaultTailwindCSS,
}: IconProps) => {
  return (
    <div
      style={{ width: `${size + 4}px`, height: `${size + 4}px` }}
      className={`w-[${size + 4}px] h-[${size + 4}px] -m-0.5 ` + className}
    >
      <Image src={mixedBreadSVG} alt="Logo" width="96" height="96" />
    </div>
  );
};

export const NomicIcon = ({
  size = 16,
  className = defaultTailwindCSS,
}: IconProps) => {
  return (
    <div
      style={{ width: `${size + 4}px`, height: `${size + 4}px` }}
      className={`w-[${size + 4}px] h-[${size + 4}px] -m-0.5 ` + className}
    >
      <Image src={nomicSVG} alt="Logo" width="96" height="96" />
    </div>
  );
};

export const MicrosoftIcon = ({
  size = 16,
  className = defaultTailwindCSS,
}: IconProps) => {
  return (
    <div
      style={{ width: `${size + 4}px`, height: `${size + 4}px` }}
      className={`w-[${size + 4}px] h-[${size + 4}px] -m-0.5 ` + className}
    >
      <Image src={microsoftIcon} alt="Logo" width="96" height="96" />
    </div>
  );
};

export const AnthropicIcon = ({
  size = 16,
  className = defaultTailwindCSS,
}: IconProps) => {
  return (
    <div
      style={{ width: `${size + 4}px`, height: `${size + 4}px` }}
      className={`w-[${size + 4}px] h-[${size + 4}px] -m-0.5 ` + className}
    >
      <Image src={anthropicSVG} alt="Logo" width="96" height="96" />
    </div>
  );
};

export const LeftToLineIcon = ({
  size = 16,
  className = defaultTailwindCSS,
}: IconProps) => {
  return (
    <svg
      xmlns="http://www.w3.org/2000/svg"
      width="200"
      height="200"
      viewBox="0 0 24 24"
      style={{ width: `${size}px`, height: `${size}px` }}
      className={`w-[${size}px] h-[${size}px] ` + className}
    >
      <path
        fill="none"
        stroke="currentColor"
        strokeLinecap="round"
        strokeLinejoin="round"
        strokeWidth="2"
        d="M3 19V5m10 1l-6 6l6 6m-6-6h14"
      />
    </svg>
  );
};

export const RightToLineIcon = ({
  size = 16,
  className = defaultTailwindCSS,
}: IconProps) => {
  return (
    <svg
      style={{ width: `${size}px`, height: `${size}px` }}
      className={`w-[${size}px] h-[${size}px] ` + className}
      xmlns="http://www.w3.org/2000/svg"
      width="200"
      height="200"
      viewBox="0 0 24 24"
    >
      <path
        fill="none"
        stroke="currentColor"
        strokeLinecap="round"
        strokeLinejoin="round"
        strokeWidth="2"
        d="M17 12H3m8 6l6-6l-6-6m10-1v14"
      />
    </svg>
  );
};

export const PlusCircleIcon = ({
  size = 16,
  className = defaultTailwindCSS,
}: IconProps) => {
  return (
    <svg
      xmlns="http://www.w3.org/2000/svg"
      width="200"
      height="200"
      viewBox="0 0 24 24"
      style={{ width: `${size}px`, height: `${size}px` }}
      className={`w-[${size}px] h-[${size}px] ` + className}
    >
      <path
        fill="currentColor"
        fillRule="evenodd"
        d="M12 2.25c-5.385 0-9.75 4.365-9.75 9.75s4.365 9.75 9.75 9.75s9.75-4.365 9.75-9.75S17.385 2.25 12 2.25ZM12.75 9a.75.75 0 0 0-1.5 0v2.25H9a.75.75 0 0 0 0 1.5h2.25V15a.75.75 0 0 0 1.5 0v-2.25H15a.75.75 0 0 0 0-1.5h-2.25V9Z"
        clipRule="evenodd"
      />
    </svg>
  );
};

export const PlugIcon = ({
  size = 16,
  className = defaultTailwindCSS,
}: IconProps) => {
  return <Plug size={size} className={className} />;
};

export const ExtendIcon = ({
  size = 16,
  className = defaultTailwindCSS,
}: IconProps) => {
  return (
    <svg
      style={{ width: `${size}px`, height: `${size}px` }}
      className={`w-[${size}px] h-[${size}px] ` + className}
      xmlns="http://www.w3.org/2000/svg"
      width="200"
      height="200"
      viewBox="0 0 24 24"
    >
      <path
        fill="currentColor"
        d="M16.75 11.989a1.82 1.82 0 0 1-.57 1.36l-6.82 6.1a1.27 1.27 0 0 1-.65.31h-.19a1.3 1.3 0 0 1-.52-.1a1.23 1.23 0 0 1-.54-.47a1.19 1.19 0 0 1-.21-.68v-13a1.2 1.2 0 0 1 .21-.69a1.23 1.23 0 0 1 1.25-.56c.24.039.464.143.65.3l6.76 6.09c.19.162.344.363.45.59c.114.234.175.49.18.75"
      />
    </svg>
  );
};
export const GearIcon = ({
  size = 16,
  className = defaultTailwindCSS,
}: IconProps) => {
  return <Gear size={size} className={className} />;
};

export const ArrowSquareOutIcon = ({
  size = 16,
  className = defaultTailwindCSS,
}: IconProps) => {
  return <ArrowSquareOut size={size} className={className} />;
};

export const TrashIcon = ({
  size = 16,
  className = defaultTailwindCSS,
}: IconProps) => {
  return <Trash size={size} className={className} />;
};

export const LinkBreakIcon = ({
  size = 16,
  className = defaultTailwindCSS,
}: IconProps) => {
  return <LinkBreak size={size} className={className} />;
};

export const LinkIcon = ({
  size = 16,
  className = defaultTailwindCSS,
}: IconProps) => {
  return <Link size={size} className={className} />;
};

export const XSquareIcon = ({
  size = 16,
  className = defaultTailwindCSS,
}: IconProps) => {
  return <XSquare size={size} className={className} />;
};

export const GlobeIcon = ({
  size = 16,
  className = defaultTailwindCSSBlue,
}: IconProps) => {
  return <FiGlobe size={size} className={className} />;
};

export const FileIcon = ({
  size = 16,
  className = defaultTailwindCSSBlue,
}: IconProps) => {
  return <FiFile size={size} className={className} />;
};

export const InfoIcon = ({
  size = 16,
  className = defaultTailwindCSS,
}: IconProps) => {
  return <FiInfo size={size} className={className} />;
};

export const QuestionIcon = ({
  size = 16,
  className = defaultTailwindCSS,
}: IconProps) => {
  return <Question size={size} className={className} />;
};

export const BrainIcon = ({
  size = 16,
  className = defaultTailwindCSS,
}: IconProps) => {
  return <Brain size={size} className={className} />;
};

export const EditIcon = ({
  size = 16,
  className = defaultTailwindCSS,
}: IconProps) => {
  return <FiEdit2 size={size} className={className} />;
};

export const ThumbsDownIcon = ({
  size = 16,
  className = defaultTailwindCSS,
}: IconProps) => {
  return <FiThumbsDown size={size} className={className} />;
};

export const ChevronsUpIcon = ({
  size = 16,
  className = defaultTailwindCSS,
}: IconProps) => {
  return <FiChevronsUp size={size} className={className} />;
};

export const ChevronsDownIcon = ({
  size = 16,
  className = defaultTailwindCSS,
}: IconProps) => {
  return <FiChevronsDown size={size} className={className} />;
};

export const ChevronUpIcon = ({
  size = 16,
  className = defaultTailwindCSS,
}: IconProps) => {
  return <FiChevronUp size={size} className={className} />;
};

export const ChevronDownIcon = ({
  size = 16,
  className = defaultTailwindCSS,
}: IconProps) => {
  return <FiChevronDown size={size} className={className} />;
};

export const ChevronRightIcon = ({
  size = 16,
  className = defaultTailwindCSS,
}: IconProps) => {
  return <FiChevronRight size={size} className={className} />;
};

export const ChevronLeftIcon = ({
  size = 16,
  className = defaultTailwindCSS,
}: IconProps) => {
  return <FiChevronLeft size={size} className={className} />;
};

export const XIcon = ({
  size = 16,
  className = defaultTailwindCSS,
}: IconProps) => {
  return (
    <svg
      style={{ width: `${size}px`, height: `${size}px` }}
      className={`w-[${size}px] h-[${size}px] ` + className}
      xmlns="http://www.w3.org/2000/svg"
      width="200"
      height="200"
      viewBox="0 0 24 24"
    >
      <path
        fill="none"
        stroke="currentColor"
        strokeLinecap="round"
        strokeLinejoin="round"
        strokeWidth="2"
        d="M18 6L6 18M6 6l12 12"
      />
    </svg>
  );
};

export const UndoIcon = ({
  size = 16,
  className = defaultTailwindCSS,
}: IconProps) => {
  return (
    <svg
      style={{ width: `${size}px`, height: `${size}px` }}
      className={`w-[${size}px] h-[${size}px]` + className}
      xmlns="http://www.w3.org/2000/svg"
      width="200"
      height="200"
      viewBox="0 0 24 24"
    >
      <path
        fill="currentColor"
        fillRule="evenodd"
        d="M3.464 3.464C2 4.93 2 7.286 2 12c0 4.714 0 7.071 1.464 8.535C4.93 22 7.286 22 12 22c4.714 0 7.071 0 8.535-1.465C22 19.072 22 16.715 22 12c0-4.714 0-7.071-1.465-8.536C19.072 2 16.714 2 12 2S4.929 2 3.464 3.464Zm5.795 4.51A.75.75 0 1 0 8.24 6.872L5.99 8.949a.75.75 0 0 0 0 1.102l2.25 2.077a.75.75 0 1 0 1.018-1.102l-.84-.776h5.62c.699 0 1.168 0 1.526.036c.347.034.507.095.614.164c.148.096.275.223.37.371c.07.106.13.267.165.614c.035.358.036.827.036 1.526c0 .7 0 1.169-.036 1.527c-.035.346-.095.507-.164.614a1.25 1.25 0 0 1-.371.37c-.107.07-.267.13-.614.165c-.358.035-.827.036-1.526.036H9.5a.75.75 0 1 0 0 1.5h4.576c.652 0 1.196 0 1.637-.044c.462-.046.89-.145 1.28-.397c.327-.211.605-.49.816-.816c.252-.39.351-.818.397-1.28c.044-.441.044-.985.044-1.637v-.075c0-.652 0-1.196-.044-1.637c-.046-.462-.145-.891-.397-1.28a2.748 2.748 0 0 0-.816-.817c-.39-.251-.818-.35-1.28-.396c-.44-.044-.985-.044-1.637-.044H8.418l.84-.776Z"
        clipRule="evenodd"
      />
    </svg>
  );
};

export const BackIcon = ({
  size = 16,
  className = defaultTailwindCSS,
}: IconProps) => {
  return (
    <svg
      style={{ width: `${size}px`, height: `${size}px` }}
      className={`w-[${size}px] h-[${size}px]` + className}
      xmlns="http://www.w3.org/2000/svg"
      width="200"
      height="200"
      viewBox="0 0 24 24"
    >
      <g
        fill="none"
        stroke="currentColor"
        strokeLinecap="round"
        strokeLinejoin="round"
        strokeWidth="1.5"
      >
        <path d="M9.32 3.5L4.11 8.71a1.214 1.214 0 0 0 0 1.724l5.21 5.209" />
        <path d="M20.249 20.5v-7.286a3.643 3.643 0 0 0-3.643-3.643H3.759" />
      </g>
    </svg>
  );
};

export const MagnifyingIcon = ({
  size = 16,
  className = defaultTailwindCSS,
}: IconProps) => {
  return (
    <svg
      style={{ width: `${size}px`, height: `${size}px` }}
      className={`w-[${size}px] h-[${size}px] ` + className}
      xmlns="http://www.w3.org/2000/svg"
      width="200"
      height="200"
      viewBox="0 0 16 16"
    >
      <path
        fill="currentColor"
        fillRule="evenodd"
        d="M9.965 11.026a5 5 0 1 1 1.06-1.06l2.755 2.754a.75.75 0 1 1-1.06 1.06zM10.5 7a3.5 3.5 0 1 1-7 0a3.5 3.5 0 0 1 7 0"
        clipRule="evenodd"
      />
    </svg>
  );
};

export const ToggleDown = ({
  size = 16,
  className = defaultTailwindCSS,
}: IconProps) => {
  return (
    <svg
      style={{ width: `${size}px`, height: `${size}px` }}
      className={`w-[${size}px] h-[${size}px] ` + className}
      xmlns="http://www.w3.org/2000/svg"
      width="200"
      height="200"
      viewBox="0 0 16 16"
    >
      <path
        fill="currentColor"
        fillRule="evenodd"
        d="M4.22 6.22a.75.75 0 0 1 1.06 0L8 8.94l2.72-2.72a.75.75 0 1 1 1.06 1.06l-3.25 3.25a.75.75 0 0 1-1.06 0L4.22 7.28a.75.75 0 0 1 0-1.06"
        clipRule="evenodd"
      />
    </svg>
  );
};

export const ToggleUp = ({
  size = 16,
  className = defaultTailwindCSS,
}: IconProps) => {
  return (
    <svg
      style={{ width: `${size}px`, height: `${size}px` }}
      className={`w-[${size}px] h-[${size}px] ` + className}
      xmlns="http://www.w3.org/2000/svg"
      width="200"
      height="200"
      viewBox="0 0 16 16"
    >
      <path
        fill="currentColor"
        fillRule="evenodd"
        d="M11.78 9.78a.75.75 0 0 1-1.06 0L8 7.06L5.28 9.78a.75.75 0 0 1-1.06-1.06l3.25-3.25a.75.75 0 0 1 1.06 0l3.25 3.25a.75.75 0 0 1 0 1.06"
        clipRule="evenodd"
      />
    </svg>
  );
};

export const BroomIcon = ({
  size = 16,
  className = defaultTailwindCSS,
}: IconProps) => {
  return (
    <svg
      style={{ width: `${size}px`, height: `${size}px` }}
      className={`w-[${size}px] h-[${size}px]` + className}
      xmlns="http://www.w3.org/2000/svg"
      width="200"
      height="200"
      viewBox="0 0 24 24"
    >
      <path
        fill="currentColor"
        d="M18.221 19.643c.477-.903.942-1.937 1.24-2.98c.411-1.438.56-2.788.602-3.818l-1.552-1.552l-5.804-5.804l-1.552-1.552c-1.03.042-2.38.19-3.817.602c-1.045.298-2.078.763-2.981 1.24C2.1 6.97 1.427 9.71 2.497 11.807l.013.025l.7 1.15a23.338 23.338 0 0 0 7.808 7.809l1.15.699l.025.013c2.096 1.07 4.837.396 6.028-1.86Zm3.554-16.33a.77.77 0 0 0-1.088-1.088L19.012 3.9a4.877 4.877 0 0 0-5.718 0l1.109 1.109l4.588 4.588l1.109 1.109a4.877 4.877 0 0 0 0-5.718l1.675-1.675Z"
      />
    </svg>
  );
};

export const ChevronIcon = ({
  size = 16,
  className = defaultTailwindCSS,
}: IconProps) => {
  return (
    <svg
      style={{ width: `${size}px`, height: `${size}px` }}
      className={`w-[${size}px] h-[${size}px] ` + className}
      xmlns="http://www.w3.org/2000/svg"
      width="200"
      height="200"
      viewBox="0 0 24 24"
    >
      <path
        fill="currentColor"
        d="M15.25 2h-6.5A6.76 6.76 0 0 0 2 8.75v6.5A6.76 6.76 0 0 0 8.75 22h6.5A6.76 6.76 0 0 0 22 15.25v-6.5A6.76 6.76 0 0 0 15.25 2m-.23 10.77a2.109 2.109 0 0 1-.46.67l-3.68 3.68a1 1 0 0 1-1.41 0a1 1 0 0 1 0-1.41l3.68-3.68v-.12L9.5 8.3a1 1 0 1 1 1.4-1.43l3.67 3.59a2.069 2.069 0 0 1 .63 1.49a2.07 2.07 0 0 1-.18.82"
      />
    </svg>
  );
};

export const StarFeedback = ({
  size = 16,
  className = defaultTailwindCSS,
}: IconProps) => {
  return (
    <svg
      style={{ width: `${size}px`, height: `${size}px` }}
      className={`w-[${size}px] h-[${size}px] ` + className}
      xmlns="http://www.w3.org/2000/svg"
      width="200"
      height="200"
      viewBox="0 0 24 24"
    >
      <path
        fill="none"
        stroke="currentColor"
        strokeLinecap="round"
        strokeLinejoin="round"
        strokeWidth="1.5"
        d="m12.495 18.587l4.092 2.15a1.044 1.044 0 0 0 1.514-1.106l-.783-4.552a1.045 1.045 0 0 1 .303-.929l3.31-3.226a1.043 1.043 0 0 0-.575-1.785l-4.572-.657A1.044 1.044 0 0 1 15 7.907l-2.088-4.175a1.044 1.044 0 0 0-1.88 0L8.947 7.907a1.044 1.044 0 0 1-.783.575l-4.51.657a1.044 1.044 0 0 0-.584 1.785l3.309 3.226a1.044 1.044 0 0 1 .303.93l-.783 4.55a1.044 1.044 0 0 0 1.513 1.107l4.093-2.15a1.043 1.043 0 0 1 .991 0"
      />
    </svg>
  );
};

export const DislikeFeedback = ({
  size = 16,
  className = defaultTailwindCSS,
}: IconProps) => {
  return (
    <svg
      style={{ width: `${size}px`, height: `${size}px` }}
      className={`w-[${size}px] h-[${size}px] ` + className}
      xmlns="http://www.w3.org/2000/svg"
      width="200"
      height="200"
      viewBox="0 0 24 24"
    >
      <g
        fill="none"
        stroke="currentColor"
        strokeLinecap="round"
        strokeLinejoin="round"
        strokeWidth="1.5"
      >
        <path d="M5.75 2.75H4.568c-.98 0-1.775.795-1.775 1.776v8.284c0 .98.795 1.775 1.775 1.775h1.184c.98 0 1.775-.794 1.775-1.775V4.526c0-.98-.795-1.776-1.775-1.776" />
        <path d="m21.16 11.757l-1.42-7.101a2.368 2.368 0 0 0-2.367-1.906h-7.48a2.367 2.367 0 0 0-2.367 2.367v7.101a3.231 3.231 0 0 0 1.184 2.367l.982 5.918a.887.887 0 0 0 1.278.65l1.1-.543a3.551 3.551 0 0 0 1.87-4.048l-.496-1.965h5.396a2.368 2.368 0 0 0 2.32-2.84" />
      </g>
    </svg>
  );
};

export const LikeFeedback = ({
  size = 16,
  className = defaultTailwindCSS,
}: IconProps) => {
  return (
    <svg
      style={{ width: `${size}px`, height: `${size}px` }}
      className={`w-[${size}px] h-[${size}px] ` + className}
      xmlns="http://www.w3.org/2000/svg"
      width="200"
      height="200"
      viewBox="0 0 24 24"
    >
      <g
        fill="none"
        stroke="currentColor"
        strokeLinecap="round"
        strokeLinejoin="round"
        strokeWidth="1.5"
      >
        <path d="M5.75 9.415H4.568c-.98 0-1.775.794-1.775 1.775v8.284c0 .98.795 1.776 1.775 1.776h1.184c.98 0 1.775-.795 1.775-1.776V11.19c0-.98-.795-1.775-1.775-1.775" />
        <path d="m21.16 12.243l-1.42 7.101a2.367 2.367 0 0 1-2.367 1.906h-7.48a2.367 2.367 0 0 1-2.367-2.367v-7.101A3.231 3.231 0 0 1 8.71 9.415l.982-5.918a.888.888 0 0 1 1.278-.65l1.1.544a3.55 3.55 0 0 1 1.87 4.047l-.496 1.965h5.396a2.367 2.367 0 0 1 2.32 2.84" />
      </g>
    </svg>
  );
};

export const CheckmarkIcon = ({
  size = 16,
  className = defaultTailwindCSS,
}: IconProps) => {
  return (
    <svg
      style={{ width: `${size}px`, height: `${size}px` }}
      className={`w-[${size}px] h-[${size}px] ` + className}
      xmlns="http://www.w3.org/2000/svg"
      width="200"
      height="200"
      viewBox="0 0 24 24"
    >
      <path
        fill="none"
        stroke="currentColor"
        strokeLinecap="round"
        strokeLinejoin="round"
        strokeWidth="2"
        d="M20 6L9 17l-5-5"
      />
    </svg>
  );
};

export const ClipboardIcon = ({
  size = 16,
  className = defaultTailwindCSS,
}: IconProps) => {
  return <FiClipboard size={size} className={className} />;
};

export const AlertIcon = ({
  size = 16,
  className = defaultTailwindCSS,
}: IconProps) => {
  return <FiAlertCircle size={size} className={className} />;
};

export const TriangleAlertIcon = ({
  size = 16,
  className = defaultTailwindCSS,
}: IconProps) => {
  return <FiAlertTriangle size={size} className={className} />;
};

export const CopyIcon = ({
  size = 16,
  className = defaultTailwindCSS,
}: IconProps) => {
  return <FiCopy size={size} className={className} />;
};

export const CPUIcon = ({
  size = 16,
  className = defaultTailwindCSS,
}: IconProps) => {
  return <FiCpu size={size} className={className} />;
};
export const ChatIcon = ({
  size = 16,
  className = defaultTailwindCSS,
}: IconProps) => {
  return (
    <svg
      style={{ width: `${size}px`, height: `${size}px` }}
      className={`w-[${size}px] h-[${size}px] ` + className}
      fill="none"
      strokeLinecap="round"
      strokeLinejoin="round"
      strokeWidth="2"
      viewBox="0 0 24 24"
      stroke="currentColor"
    >
      <path d="M8 12h.01M12 12h.01M16 12h.01M21 12c0 4.418-4.03 8-9 8a9.863 9.863 0 01-4.255-.949L3 20l1.395-3.72C3.512 15.042 3 13.574 3 12c0-4.418 4.03-8 9-8s9 3.582 9 8z"></path>
    </svg>
  );
};

export const SendIcon = ({
  size = 16,
  className = defaultTailwindCSS,
}: IconProps) => {
  return (
    <svg
      style={{ width: `${size}px`, height: `${size}px` }}
      className={`w-[${size}px] h-[${size}px] ` + className}
      xmlns="http://www.w3.org/2000/svg"
      width="200"
      height="200"
      viewBox="0 0 24 24"
    >
      <path
        fill="none"
        stroke="currentColor"
        strokeLinecap="round"
        strokeLinejoin="round"
        strokeWidth="2"
        d="M12 19V5m-7 7l7-7l7 7"
      />
    </svg>
  );
};
export const SearchIcon = ({
  size = 16,
  className = defaultTailwindCSS,
}: IconProps) => {
  return (
    <svg
      style={{ width: `${size}px`, height: `${size}px` }}
      className={`w-[${size}px] h-[${size}px] ` + className}
      fill="none"
      strokeLinecap="round"
      strokeLinejoin="round"
      strokeWidth="2"
      viewBox="0 0 24 24"
      stroke="currentColor"
    >
      <path d="M21 21l-6-6m2-5a7 7 0 11-14 0 7 7 0 0114 0z"></path>
    </svg>
  );
};

export const BellIcon = ({
  size = 16,
  className = defaultTailwindCSS,
}: IconProps) => {
  return (
    <svg
      style={{ width: `${size}px`, height: `${size}px` }}
      className={`w-[${size}px] h-[${size}px] ` + className}
      xmlns="http://www.w3.org/2000/svg"
      width="200"
      height="200"
      viewBox="0 0 24 24"
    >
      <path
        fill="currentColor"
        fill-rule="evenodd"
        d="M12 1.25A7.75 7.75 0 0 0 4.25 9v.704a3.53 3.53 0 0 1-.593 1.958L2.51 13.385c-1.334 2-.316 4.718 2.003 5.35c.755.206 1.517.38 2.284.523l.002.005C7.567 21.315 9.622 22.75 12 22.75s4.433-1.435 5.202-3.487l.002-.005a28.472 28.472 0 0 0 2.284-.523c2.319-.632 3.337-3.35 2.003-5.35l-1.148-1.723a3.53 3.53 0 0 1-.593-1.958V9A7.75 7.75 0 0 0 12 1.25Zm3.376 18.287a28.46 28.46 0 0 1-6.753 0c.711 1.021 1.948 1.713 3.377 1.713c1.429 0 2.665-.692 3.376-1.713ZM5.75 9a6.25 6.25 0 1 1 12.5 0v.704c0 .993.294 1.964.845 2.79l1.148 1.723a2.02 2.02 0 0 1-1.15 3.071a26.96 26.96 0 0 1-14.187 0a2.021 2.021 0 0 1-1.15-3.07l1.15-1.724a5.03 5.03 0 0 0 .844-2.79V9Z"
        clip-rule="evenodd"
      />
    </svg>
  );
};

export const LightSettingsIcon = ({
  size = 16,
  className = defaultTailwindCSS,
}: IconProps) => {
  return (
    <svg
      style={{ width: `${size}px`, height: `${size}px` }}
      className={`w-[${size}px] h-[${size}px] ` + className}
      xmlns="http://www.w3.org/2000/svg"
      width="200"
      height="200"
      viewBox="0 0 24 24"
    >
      <g
        fill="none"
        stroke="currentColor"
        strokeLinecap="round"
        strokeLinejoin="round"
        strokeWidth="1.5"
      >
        <path d="M12.132 15.404a3.364 3.364 0 1 0 0-6.728a3.364 3.364 0 0 0 0 6.728" />
        <path d="M20.983 15.094a9.43 9.43 0 0 1-1.802 3.1l-2.124-.482a7.245 7.245 0 0 1-2.801 1.56l-.574 2.079a9.462 9.462 0 0 1-1.63.149a9.117 9.117 0 0 1-2.032-.23l-.609-2.146a7.475 7.475 0 0 1-2.457-1.493l-2.1.54a9.357 9.357 0 0 1-1.837-3.33l1.55-1.722a7.186 7.186 0 0 1 .069-2.652L3.107 8.872a9.356 9.356 0 0 1 2.067-3.353l2.17.54A7.68 7.68 0 0 1 9.319 4.91l.574-2.124a8.886 8.886 0 0 1 2.17-.287c.585 0 1.17.054 1.745.16l.551 2.113c.83.269 1.608.68 2.296 1.217l2.182-.563a9.368 9.368 0 0 1 2.043 3.1l-1.48 1.607a7.405 7.405 0 0 1 .068 3.364z" />
      </g>
    </svg>
  );
};

<<<<<<< HEAD
export const AirtableIcon = ({
  size = 16,
  className = defaultTailwindCSS,
}: IconProps) => {
  return (
    <div
      style={{ width: `${size}px`, height: `${size}px` }}
      className={`w-[${size}px] h-[${size}px] ` + className}
    >
      <Image src={airtableIcon} alt="Logo" width="96" height="96" />
    </div>
  );
};

//
=======
>>>>>>> fd84b7a7
//  COMPANY LOGOS

export const LoopioIcon = ({
  size = 16,
  className = defaultTailwindCSS,
}: IconProps) => (
  <LogoIcon
    size={size}
    className={`${className} dark:invert`}
    src="/Loopio.png"
  />
);

export const NewIconTest = ({
  size = 16,
  className = defaultTailwindCSS,
}: IconProps) => (
  <LogoIcon size={size} className={className} src="/NewIconTest.svg" />
);

export const GitlabIcon = ({
  size = 16,
  className = defaultTailwindCSS,
}: IconProps) => (
  <LogoIcon size={size} className={className} src="/Gitlab.png" />
);

export const GithubIcon = ({
  size = 16,
  className = defaultTailwindCSS,
}: IconProps) => (
  <LogoIcon size={size} className={className} src="/Github.png" />
);

export const GmailIcon = ({
  size = 16,
  className = defaultTailwindCSS,
}: IconProps) => (
  <LogoIcon size={size} className={className} src="/Gmail.png" />
);

export const GoogleDriveIcon = ({
  size = 16,
  className = defaultTailwindCSS,
}: IconProps) => (
  <LogoIcon size={size} className={className} src="/GoogleDrive.png" />
);

export const BookstackIcon = ({
  size = 16,
  className = defaultTailwindCSS,
}: IconProps) => {
  return <SiBookstack size={size} className={className + " text-[#0288D1]"} />;
};

export const ConfluenceIcon = ({
  size = 16,
  className = defaultTailwindCSS,
}: IconProps) => (
  <LogoIcon
    size={size + 4}
    className={`${className} -m-0.5`}
    src={confluenceSVG}
  />
);

export const OCIStorageIcon = ({
  size = 16,
  className = defaultTailwindCSS,
}: IconProps) => (
  <LogoIcon
    size={size + 4}
    className={`${className} -m-0.5`}
    src={OCIStorageSVG}
  />
);

export const JiraIcon = ({
  size = 16,
  className = defaultTailwindCSS,
}: IconProps) => (
  <LogoIcon size={size + 4} className={`${className} -m-0.5`} src={jiraSVG} />
);

export const ZulipIcon = ({
  size = 16,
  className = defaultTailwindCSS,
}: IconProps) => <LogoIcon size={size} className={className} src={zulipIcon} />;

export const OpenAIIcon = ({
  size = 16,
  className = defaultTailwindCSS,
}: IconProps) => <LogoIcon size={size} className={className} src={openAISVG} />;

export const GeminiIcon = ({
  size = 16,
  className = defaultTailwindCSS,
}: IconProps) => <LogoIcon size={size} className={className} src={geminiSVG} />;

export const VoyageIcon = ({
  size = 16,
  className = defaultTailwindCSS,
}: IconProps) => (
  <LogoIcon size={size} className={className} src={voyageIcon} />
);

export const GoogleIcon = ({
  size = 16,
  className = defaultTailwindCSS,
}: IconProps) => (
  <LogoIcon size={size} className={className} src={googleIcon} />
);

export const CohereIcon = ({
  size = 16,
  className = defaultTailwindCSS,
}: IconProps) => (
  <LogoIcon size={size} className={className} src={cohereIcon} />
);

export const GoogleStorageIcon = ({
  size = 16,
  className = defaultTailwindCSS,
}: IconProps) => (
  <LogoIcon
    size={size + 4}
    className={`${className} -m-0.5`}
    src={googleCloudStorageIcon}
  />
);

export const ProductboardIcon = ({
  size = 16,
  className = defaultTailwindCSS,
}: IconProps) => (
  <LogoIcon size={size} className={className} src="/Productboard.webp" />
);

export const AWSIcon = ({
  size = 16,
  className = defaultTailwindCSS,
}: IconProps) => <LogoIcon size={size} className={className} src={awsWEBP} />;

export const AzureIcon = ({
  size = 16,
  className = defaultTailwindCSS,
}: IconProps) => <LogoIcon size={size} className={className} src={azureIcon} />;

export const LinearIcon = ({
  size = 16,
  className = defaultTailwindCSS,
}: IconProps) => (
  <LogoIcon size={size} className={className} src={linearIcon} />
);

export const SlabIcon = ({
  size = 16,
  className = defaultTailwindCSS,
}: IconProps) => (
  <LogoIcon size={size} className={className} src="/SlabLogo.png" />
);

export const NotionIcon = ({
  size = 16,
  className = defaultTailwindCSS,
}: IconProps) => (
  <LogoIcon size={size} className={className} src="/Notion.png" />
);

export const GuruIcon = ({
  size = 16,
  className = defaultTailwindCSS,
}: IconProps) => <LogoIcon size={size} className={className} src={guruIcon} />;

export const SalesforceIcon = ({
  size = 16,
  className = defaultTailwindCSS,
}: IconProps) => (
  <LogoIcon size={size} className={className} src={salesforceIcon} />
);

export const R2Icon = ({
  size = 16,
  className = defaultTailwindCSS,
}: IconProps) => <LogoIcon size={size} className={className} src={r2Icon} />;

export const S3Icon = ({
  size = 16,
  className = defaultTailwindCSS,
}: IconProps) => <LogoIcon size={size} className={className} src={s3Icon} />;

export const SharepointIcon = ({
  size = 16,
  className = defaultTailwindCSS,
}: IconProps) => (
  <LogoIcon size={size} className={className} src={sharepointIcon} />
);

export const TeamsIcon = ({
  size = 16,
  className = defaultTailwindCSS,
}: IconProps) => <LogoIcon size={size} className={className} src={teamsIcon} />;

export const GongIcon = ({
  size = 16,
  className = defaultTailwindCSS,
}: IconProps) => <LogoIcon size={size} className={className} src={gongIcon} />;

export const HubSpotIcon = ({
  size = 16,
  className = defaultTailwindCSS,
}: IconProps) => (
  <LogoIcon size={size} className={className} src={hubSpotIcon} />
);

export const Document360Icon = ({
  size = 16,
  className = defaultTailwindCSS,
}: IconProps) => (
  <LogoIcon size={size} className={className} src={document360Icon} />
);

export const GoogleSitesIcon = ({
  size = 16,
  className = defaultTailwindCSS,
}: IconProps) => (
  <LogoIcon size={size} className={className} src={googleSitesIcon} />
);

export const ZendeskIcon = ({
  size = 16,
  className = defaultTailwindCSS,
}: IconProps) => (
  <LogoIcon size={size} className={className} src={zendeskIcon} />
);

export const DropboxIcon = ({
  size = 16,
  className = defaultTailwindCSS,
}: IconProps) => (
  <LogoIcon size={size} className={className} src={dropboxIcon} />
);

export const DiscourseIcon = ({
  size = 16,
  className = defaultTailwindCSS,
}: IconProps) => (
  <LogoIcon size={size} className={className} src={discourseIcon} />
);

export const AxeroIcon = ({
  size = 16,
  className = defaultTailwindCSS,
}: IconProps) => (
  <LogoIcon size={size} className={className} src="/Axero.jpeg" />
);

export const ClickupIcon = ({
  size = 16,
  className = defaultTailwindCSS,
}: IconProps) => (
  <LogoIcon size={size} className={className} src={clickupIcon} />
);

export const MediaWikiIcon = ({
  size = 16,
  className = defaultTailwindCSS,
}: IconProps) => (
  <LogoIcon size={size} className={className} src={mediawikiIcon} />
);

export const WikipediaIcon = ({
  size = 16,
  className = defaultTailwindCSS,
}: IconProps) => (
  <LogoIcon size={size} className={className} src={wikipediaIcon} />
);

export const XenforoIcon = ({
  size = 16,
  className = defaultTailwindCSS,
}: IconProps) => (
  <LogoIcon size={size} className={className} src={xenforoIcon} />
);

export const AsanaIcon = ({
  size = 16,
  className = defaultTailwindCSS,
}: IconProps) => <LogoIcon size={size} className={className} src={asanaIcon} />;

export const FreshdeskIcon = ({
  size = 16,
  className = defaultTailwindCSS,
}: IconProps) => (
  <LogoIcon size={size} className={className} src={freshdeskIcon} />
);

export const FirefliesIcon = ({
  size = 16,
  className = defaultTailwindCSS,
}: IconProps) => (
  <LogoIcon size={size} className={className} src={firefliesIcon} />
);

/* 
EE Icons
*/

export const BarChartIcon = ({
  size = 16,
  className = defaultTailwindCSS,
}: IconProps) => {
  return <FiBarChart2 size={size} className={className} />;
};

//  Admin Icons

export const NotebookIconSkeleton = ({
  size = 16,
  className = defaultTailwindCSS,
}: IconProps) => {
  return (
    <svg
      style={{ width: `${size}px`, height: `${size}px` }}
      className={`w-[${size}px] h-[${size}px] ` + className}
      xmlns="http://www.w3.org/2000/svg"
      width="200"
      height="200"
      viewBox="0 0 24 24"
    >
      <path
        fill="none"
        stroke="currentColor"
        strokeLinecap="round"
        strokeLinejoin="round"
        strokeWidth="1.5"
        d="M12 6.042A8.967 8.967 0 0 0 6 3.75c-1.052 0-2.062.18-3 .512v14.25A8.987 8.987 0 0 1 6 18c2.305 0 4.408.867 6 2.292m0-14.25a8.966 8.966 0 0 1 6-2.292c1.052 0 2.062.18 3 .512v14.25A8.987 8.987 0 0 0 18 18a8.967 8.967 0 0 0-6 2.292m0-14.25v14.25"
      />
    </svg>
  );
};

export const NotebookIcon = ({
  size = 16,
  className = defaultTailwindCSS,
}: IconProps) => {
  return (
    <svg
      style={{ width: `${size}px`, height: `${size}px` }}
      className={`w-[${size}px] h-[${size}px] ` + className}
      xmlns="http://www.w3.org/2000/svg"
      width="200"
      height="200"
      viewBox="0 0 24 24"
    >
      <path
        fill="currentColor"
        d="M11.25 4.533A9.707 9.707 0 0 0 6 3a9.735 9.735 0 0 0-3.25.555a.75.75 0 0 0-.5.707v14.25a.75.75 0 0 0 1 .707A8.237 8.237 0 0 1 6 18.75c1.995 0 3.823.707 5.25 1.886V4.533Zm1.5 16.103A8.214 8.214 0 0 1 18 18.75c.966 0 1.89.166 2.75.47a.75.75 0 0 0 1-.708V4.262a.75.75 0 0 0-.5-.707A9.735 9.735 0 0 0 18 3a9.707 9.707 0 0 0-5.25 1.533v16.103Z"
      />
    </svg>
  );
};

export const ConnectorIconSkeleton = ({
  size = 16,
  className = defaultTailwindCSS,
}: IconProps) => {
  return (
    <svg
      style={{ width: `${size}px`, height: `${size}px` }}
      className={`w-[${size}px] h-[${size}px] ` + className}
      xmlns="http://www.w3.org/2000/svg"
      width="200"
      height="200"
      viewBox="0 0 24 24"
    >
      <path
        fill="none"
        stroke="currentColor"
        strokeLinecap="round"
        strokeLinejoin="round"
        strokeWidth="1.5"
        d="M12 16.5V9.75m0 0l3 3m-3-3l-3 3M6.75 19.5a4.5 4.5 0 0 1-1.41-8.775a5.25 5.25 0 0 1 10.233-2.33a3 3 0 0 1 3.758 3.848A3.752 3.752 0 0 1 18 19.5H6.75Z"
      />
    </svg>
  );
};

export const ConnectorIcon = ({
  size = 16,
  className = defaultTailwindCSS,
}: IconProps) => {
  return (
    <svg
      style={{ width: `${size}px`, height: `${size}px` }}
      className={`w-[${size}px] h-[${size}px] ` + className}
      xmlns="http://www.w3.org/2000/svg"
      width="200"
      height="200"
      viewBox="0 0 16 16"
    >
      <path
        fill="currentColor"
        fillRule="evenodd"
        d="M4.5 13a3.5 3.5 0 0 1-1.41-6.705a3.5 3.5 0 0 1 6.63-2.171a2.5 2.5 0 0 1 3.197 3.018A3.001 3.001 0 0 1 12 13zm.72-5.03a.75.75 0 0 0 1.06 1.06l.97-.97v2.69a.75.75 0 0 0 1.5 0V8.06l.97.97a.75.75 0 1 0 1.06-1.06L8.53 5.72a.75.75 0 0 0-1.06 0z"
        clipRule="evenodd"
      />
    </svg>
  );
};

export const DocumentSetIcon = ({
  size = 16,
  className = defaultTailwindCSS,
}: IconProps) => {
  return (
    <svg
      style={{ width: `${size}px`, height: `${size}px` }}
      className={`w-[${size}px] h-[${size}px] ` + className}
      xmlns="http://www.w3.org/2000/svg"
      width="200"
      height="200"
      viewBox="0 0 24 24"
    >
      <path
        fill="currentColor"
        d="M22 9.885v7.7a3.85 3.85 0 0 1-2.373 3.542a3.8 3.8 0 0 1-1.467.288H5.83A3.82 3.82 0 0 1 2 17.585V6.425a3.82 3.82 0 0 1 3.83-3.84h3.08a3.87 3.87 0 0 1 3.2 1.71l.87 1.33a1 1 0 0 0 .36.32a.94.94 0 0 0 .47.12h4.35a3.79 3.79 0 0 1 2.71 1.11A3.85 3.85 0 0 1 22 9.885"
      />
    </svg>
  );
};

export const DocumentSetIconSkeleton = ({
  size = 16,
  className = defaultTailwindCSS,
}: IconProps) => {
  return (
    <svg
      style={{ width: `${size}px`, height: `${size}px` }}
      className={`w-[${size}px] h-[${size}px] ` + className}
      xmlns="http://www.w3.org/2000/svg"
      width="200"
      height="200"
      viewBox="0 0 24 24"
    >
      <path
        fill="none"
        stroke="currentColor"
        strokeLinecap="round"
        strokeLinejoin="round"
        strokeWidth="1.5"
        d="M21.25 9.883v7.698a3.083 3.083 0 0 1-3.083 3.083H5.833a3.083 3.083 0 0 1-3.083-3.083V6.419a3.083 3.083 0 0 1 3.083-3.083h3.084a3.083 3.083 0 0 1 2.57 1.377l.873 1.326a1.748 1.748 0 0 0 1.449.77h4.358a3.084 3.084 0 0 1 3.083 3.074"
      />
    </svg>
  );
};
export const BookmarkIconSkeleton = ({
  size = 16,
  className = defaultTailwindCSS,
}: IconProps) => {
  return (
    <svg
      style={{ width: `${size}px`, height: `${size}px` }}
      className={`w-[${size}px] h-[${size}px] ` + className}
      xmlns="http://www.w3.org/2000/svg"
      width="200"
      height="200"
      viewBox="0 0 24 24"
    >
      <path
        fill="none"
        stroke="currentColor"
        strokeLinecap="round"
        strokeLinejoin="round"
        strokeWidth="1.5"
        d="M17.593 3.322c1.1.128 1.907 1.077 1.907 2.185V21L12 17.25L4.5 21V5.507c0-1.108.806-2.057 1.907-2.185a48.507 48.507 0 0 1 11.186 0Z"
      />
    </svg>
  );
};
export const BookmarkIcon = ({
  size = 16,
  className = defaultTailwindCSS,
}: IconProps) => {
  return (
    <svg
      style={{ width: `${size}px`, height: `${size}px` }}
      className={`w-[${size}px] h-[${size}px] ` + className}
      xmlns="http://www.w3.org/2000/svg"
      width="200"
      height="200"
      viewBox="0 0 16 16"
    >
      <path
        fill="currentColor"
        d="M3.75 2a.75.75 0 0 0-.75.75v10.5a.75.75 0 0 0 1.28.53L8 10.06l3.72 3.72a.75.75 0 0 0 1.28-.53V2.75a.75.75 0 0 0-.75-.75z"
      />
    </svg>
  );
};

export const BookIcon = ({
  size = 16,
  className = defaultTailwindCSS,
}: IconProps) => {
  return (
    <svg
      style={{ width: `${size}px`, height: `${size}px` }}
      className={`w-[${size}px] h-[${size}px] ` + className}
      xmlns="http://www.w3.org/2000/svg"
      width="200"
      height="200"
      viewBox="0 0 20 20"
    >
      <path
        fill="currentColor"
        d="M10.75 16.82A7.462 7.462 0 0 1 15 15.5a7.5 7.5 0 0 1 2.046.282a.75.75 0 0 0 .954-.722v-11a.75.75 0 0 0-.546-.721A9.006 9.006 0 0 0 15 3a8.963 8.963 0 0 0-4.25 1.065V16.82ZM9.25 4.065A8.963 8.963 0 0 0 5 3a9 9 0 0 0-2.454.339A.75.75 0 0 0 2 4.06v11a.75.75 0 0 0 .954.721A7.506 7.506 0 0 1 5 15.5c1.579 0 3.042.487 4.25 1.32V4.065Z"
      />
    </svg>
  );
};

export const ZoomInIconSkeleton = ({
  size = 16,
  className = defaultTailwindCSS,
}: IconProps) => {
  return (
    <svg
      style={{ width: `${size}px`, height: `${size}px` }}
      className={`w-[${size}px] h-[${size}px] ` + className}
      xmlns="http://www.w3.org/2000/svg"
      width="200"
      height="200"
      viewBox="0 0 24 24"
    >
      <path
        fill="none"
        stroke="currentColor"
        strokeLinecap="round"
        strokeLinejoin="round"
        strokeWidth="1.5"
        d="M19.5 14.25v-2.625a3.375 3.375 0 0 0-3.375-3.375h-1.5A1.125 1.125 0 0 1 13.5 7.125v-1.5a3.375 3.375 0 0 0-3.375-3.375H8.25m5.231 13.481L15 17.25m-4.5-15H5.625c-.621 0-1.125.504-1.125 1.125v16.5c0 .621.504 1.125 1.125 1.125h12.75c.621 0 1.125-.504 1.125-1.125V11.25a9 9 0 0 0-9-9Zm3.75 11.625a2.625 2.625 0 1 1-5.25 0a2.625 2.625 0 0 1 5.25 0Z"
      />
    </svg>
  );
};

export const ZoomInIcon = ({
  size = 16,
  className = defaultTailwindCSS,
}: IconProps) => {
  return (
    <svg
      style={{ width: `${size}px`, height: `${size}px` }}
      className={`w-[${size}px] h-[${size}px] ` + className}
      xmlns="http://www.w3.org/2000/svg"
      width="200"
      height="200"
      viewBox="0 0 20 20"
    >
      <g fill="currentColor">
        <path d="M8 10a1.5 1.5 0 1 1 3 0a1.5 1.5 0 0 1-3 0Z" />
        <path
          fillRule="evenodd"
          d="M4.5 2A1.5 1.5 0 0 0 3 3.5v13A1.5 1.5 0 0 0 4.5 18h11a1.5 1.5 0 0 0 1.5-1.5V7.621a1.5 1.5 0 0 0-.44-1.06l-4.12-4.122A1.5 1.5 0 0 0 11.378 2H4.5Zm5 5a3 3 0 1 0 1.524 5.585l1.196 1.195a.75.75 0 1 0 1.06-1.06l-1.195-1.196A3 3 0 0 0 9.5 7Z"
          clipRule="evenodd"
        />
      </g>
    </svg>
  );
};

export const ThumbsUpIconSkeleton = ({
  size = 16,
  className = defaultTailwindCSS,
}: IconProps) => {
  return (
    <svg
      style={{ width: `${size}px`, height: `${size}px` }}
      className={`w-[${size}px] h-[${size}px] ` + className}
      xmlns="http://www.w3.org/2000/svg"
      width="200"
      height="200"
      viewBox="0 0 24 24"
    >
      <path
        fill="none"
        stroke="currentColor"
        strokeLinecap="round"
        strokeLinejoin="round"
        strokeWidth="1.5"
        d="M8.625 9.75a.375.375 0 1 1-.75 0a.375.375 0 0 1 .75 0Zm0 0H8.25m4.125 0a.375.375 0 1 1-.75 0a.375.375 0 0 1 .75 0Zm0 0H12m4.125 0a.375.375 0 1 1-.75 0a.375.375 0 0 1 .75 0Zm0 0h-.375m-13.5 3.01c0 1.6 1.123 2.994 2.707 3.227c1.087.16 2.185.283 3.293.369V21l4.184-4.183a1.14 1.14 0 0 1 .778-.332a48.294 48.294 0 0 0 5.83-.498c1.585-.233 2.708-1.626 2.708-3.228V6.741c0-1.602-1.123-2.995-2.707-3.228A48.394 48.394 0 0 0 12 3c-2.392 0-4.744.175-7.043.513C3.373 3.746 2.25 5.14 2.25 6.741v6.018Z"
      />
    </svg>
  );
};

export const FilledLikeIcon = ({
  size = 16,
  className = defaultTailwindCSS,
}: IconProps) => {
  return (
    <svg
      style={{ width: `${size}px`, height: `${size}px` }}
      className={`w-[${size}px] h-[${size}px] ` + className}
      xmlns="http://www.w3.org/2000/svg"
      width="200"
      height="200"
      viewBox="0 0 14 14"
    >
      <path
        fill="currentColor"
        fillRule="evenodd"
        d="M4.41 12.961a2.5 2.5 0 0 0 1.076.244h5.346a2.5 2.5 0 0 0 2.47-2.114l.626-4.003a2 2 0 0 0-1.976-2.31H8.67V2.422a1.625 1.625 0 0 0-3.044-.794l-2.077 3.71a1.5 1.5 0 0 0-.191.733v5.442a1.5 1.5 0 0 0 .854 1.354l.2.095Zm-3.366-7.44a.996.996 0 0 0-.997.996v5.112a.997.997 0 0 0 .997.997h.496a.5.5 0 0 0 .5-.5V6.02a.5.5 0 0 0-.5-.5h-.496Z"
        clipRule="evenodd"
      />
    </svg>
  );
};

export const StopGeneratingIcon = ({
  size = 16,
  className = defaultTailwindCSS,
}: IconProps) => {
  return (
    <svg
      style={{ width: `${size}px`, height: `${size}px` }}
      className={`w-[${size}px] h-[${size}px] ` + className}
      xmlns="http://www.w3.org/2000/svg"
      width="200"
      height="200"
      viewBox="0 0 14 14"
    >
      <path
        fill="currentColor"
        fillRule="evenodd"
        d="M1.5 0A1.5 1.5 0 0 0 0 1.5v11A1.5 1.5 0 0 0 1.5 14h11a1.5 1.5 0 0 0 1.5-1.5v-11A1.5 1.5 0 0 0 12.5 0z"
        clipRule="evenodd"
      />
    </svg>
  );
};

export const LikeFeedbackIcon = ({
  size = 16,
  className = defaultTailwindCSS,
}: IconProps) => {
  return (
    <svg
      style={{ width: `${size}px`, height: `${size}px` }}
      className={`w-[${size}px] h-[${size}px] ` + className}
      xmlns="http://www.w3.org/2000/svg"
      width="200"
      height="200"
      viewBox="0 0 24 24"
    >
      <g
        fill="none"
        stroke="currentColor"
        strokeLinecap="round"
        strokeLinejoin="round"
        strokeWidth="1.5"
      >
        <path d="M5.75 9.415H4.568c-.98 0-1.775.794-1.775 1.775v8.284c0 .98.795 1.776 1.775 1.776h1.184c.98 0 1.775-.795 1.775-1.776V11.19c0-.98-.795-1.775-1.775-1.775" />
        <path d="m21.16 12.243l-1.42 7.101a2.367 2.367 0 0 1-2.367 1.906h-7.48a2.367 2.367 0 0 1-2.367-2.367v-7.101A3.231 3.231 0 0 1 8.71 9.415l.982-5.918a.888.888 0 0 1 1.278-.65l1.1.544a3.55 3.55 0 0 1 1.87 4.047l-.496 1.965h5.396a2.367 2.367 0 0 1 2.32 2.84" />
      </g>
    </svg>
  );
};

export const CopyMessageIcon = ({
  size = 16,
  className = defaultTailwindCSS,
}: IconProps) => {
  return (
    <svg
      style={{ width: `${size}px`, height: `${size}px` }}
      className={`w-[${size}px] h-[${size}px] ` + className}
      xmlns="http://www.w3.org/2000/svg"
      width="200"
      height="200"
      viewBox="0 0 24 24"
    >
      <g
        fill="none"
        stroke="currentColor"
        strokeLinecap="round"
        strokeLinejoin="round"
        strokeWidth="1.5"
      >
        <path d="M18.327 7.286h-8.044a1.932 1.932 0 0 0-1.925 1.938v10.088c0 1.07.862 1.938 1.925 1.938h8.044a1.932 1.932 0 0 0 1.925-1.938V9.224c0-1.07-.862-1.938-1.925-1.938" />
        <path d="M15.642 7.286V4.688c0-.514-.203-1.007-.564-1.37a1.918 1.918 0 0 0-1.361-.568H5.673c-.51 0-1 .204-1.36.568a1.945 1.945 0 0 0-.565 1.37v10.088c0 .514.203 1.007.564 1.37c.361.364.85.568 1.361.568h2.685" />
      </g>
    </svg>
  );
};

export const DislikeFeedbackIcon = ({
  size = 16,
  className = defaultTailwindCSS,
}: IconProps) => {
  return (
    <svg
      style={{ width: `${size}px`, height: `${size}px` }}
      className={`w-[${size}px] h-[${size}px] ` + className}
      xmlns="http://www.w3.org/2000/svg"
      width="200"
      height="200"
      viewBox="0 0 24 24"
    >
      <g
        fill="none"
        stroke="currentColor"
        strokeLinecap="round"
        strokeLinejoin="round"
        strokeWidth="1.5"
      >
        <path d="M5.75 2.75H4.568c-.98 0-1.775.795-1.775 1.776v8.284c0 .98.795 1.775 1.775 1.775h1.184c.98 0 1.775-.794 1.775-1.775V4.526c0-.98-.795-1.776-1.775-1.776" />
        <path d="m21.16 11.757l-1.42-7.101a2.368 2.368 0 0 0-2.367-1.906h-7.48a2.367 2.367 0 0 0-2.367 2.367v7.101a3.231 3.231 0 0 0 1.184 2.367l.982 5.918a.887.887 0 0 0 1.278.65l1.1-.543a3.551 3.551 0 0 0 1.87-4.048l-.496-1.965h5.396a2.368 2.368 0 0 0 2.32-2.84" />
      </g>
    </svg>
  );
};

export const ThumbsUpIcon = ({
  size = 16,
  className = defaultTailwindCSS,
}: IconProps) => {
  return <FiThumbsUp size={size} className={className} />;
};

export const RobotIcon = ({
  size = 16,
  className = defaultTailwindCSS,
}: IconProps) => {
  return <FaRobot size={size} className={className} />;
};

slackIcon;
export const SlackIconSkeleton = ({
  size = 16,
  className = defaultTailwindCSS,
}: IconProps) => {
  return (
    <svg
      style={{ width: `${size}px`, height: `${size}px` }}
      className={`w-[${size}px] h-[${size}px] ` + className}
      xmlns="http://www.w3.org/2000/svg"
      width="200"
      height="200"
      viewBox="0 0 14 14"
    >
      <g fill="none" stroke="currentColor">
        <path d="M5.5 2a.5.5 0 1 0 1 0a.5.5 0 1 0-1 0m6 4a.5.5 0 1 0 1 0a.5.5 0 1 0-1 0m-4 6a.5.5 0 1 0 1 0a.5.5 0 1 0-1 0m-6-4a.5.5 0 1 0 1 0a.5.5 0 1 0-1 0" />
        <path
          strokeLinecap="round"
          strokeLinejoin="round"
          d="M8.793 1.219v4.937m-3.59 1.692v4.937M1.215 5.207h4.937m1.692 3.59h4.937"
        />
      </g>
    </svg>
  );
};

export const SlackIcon = ({
  size = 16,
  className = defaultTailwindCSS,
}: IconProps) => {
  return (
    <svg
      style={{ width: `${size}px`, height: `${size}px` }}
      className={`w-[${size}px] h-[${size}px] ` + className}
      xmlns="http://www.w3.org/2000/svg"
      width="200"
      height="200"
      viewBox="0 0 24 24"
    >
      <path
        fill="currentColor"
        d="M16.923 16.52h-2.39a1.984 1.984 0 0 1-1.973-1.195a2.006 2.006 0 0 1 .47-2.263a1.99 1.99 0 0 1 1.502-.53h4.858a1.978 1.978 0 0 1 1.969 1.63a1.951 1.951 0 0 1-1.147 2.173a2.21 2.21 0 0 1-.876.174c-.8.022-1.601.01-2.413.01m-9.435.501v-2.477a2.003 2.003 0 0 1 .56-1.402a1.987 1.987 0 0 1 1.377-.608a1.942 1.942 0 0 1 1.393.522c.377.352.6.84.62 1.357c.043 1.738.043 3.477 0 5.215A1.94 1.94 0 0 1 10.805 21a1.922 1.922 0 0 1-1.423.495a1.954 1.954 0 0 1-1.359-.614a1.97 1.97 0 0 1-.535-1.395c-.01-.815 0-1.64 0-2.466m8.938-9.963v2.434a1.996 1.996 0 0 1-.524 1.5a1.98 1.98 0 0 1-2.242.469a1.981 1.981 0 0 1-1.078-1.165a1.996 1.996 0 0 1-.106-.804V4.46a1.963 1.963 0 0 1 .605-1.386a1.947 1.947 0 0 1 1.408-.537a1.962 1.962 0 0 1 1.383.602a1.979 1.979 0 0 1 .553 1.408c.011.836 0 1.673 0 2.51M6.97 11.511H4.545a1.962 1.962 0 0 1-1.393-.579a1.978 1.978 0 0 1-.427-2.155a1.978 1.978 0 0 1 1.066-1.07a1.97 1.97 0 0 1 .754-.15h4.923a1.962 1.962 0 0 1 1.392.579a1.98 1.98 0 0 1-1.392 3.375zm4.478-6.171v.902c0 .18-.06.261-.216.261H9.165A1.916 1.916 0 0 1 7.9 5.787a1.929 1.929 0 0 1-.4-1.402c.022-.492.227-.958.574-1.306a1.965 1.965 0 0 1 3.342 1.12c.032.38.032.487.032.832v.214zm-5.009 7.204c.06.813.06 1.63 0 2.444a1.902 1.902 0 0 1-.754 1.18a1.887 1.887 0 0 1-1.356.34a1.988 1.988 0 0 1-1.293-.627a2.003 2.003 0 0 1-.536-1.338a1.96 1.96 0 0 1 .497-1.346c.33-.369.786-.599 1.278-.643c.736-.065 1.471-.01 2.164-.01M17.443 11.5V9.329c.052-.509.299-.977.689-1.305c.39-.329.891-.492 1.399-.455c.522 0 1.023.208 1.392.579a1.981 1.981 0 0 1 0 2.796c-.37.371-.87.58-1.392.58c-.671 0-1.363-.022-2.088-.022m-4.967 6.072c.8-.055 1.603-.055 2.402 0c.488.09.92.367 1.208.773c.286.406.405.908.329 1.4a1.99 1.99 0 0 1-.67 1.264a1.98 1.98 0 0 1-1.343.485a1.922 1.922 0 0 1-1.314-.528a1.937 1.937 0 0 1-.6-1.287c-.044-.695-.012-1.401-.012-2.107"
      />
    </svg>
  );
};

export const ToolIconSkeleton = ({
  size = 16,
  className = defaultTailwindCSS,
}: IconProps) => {
  return (
    <svg
      style={{ width: `${size}px`, height: `${size}px` }}
      className={`w-[${size}px] h-[${size}px] ` + className}
      xmlns="http://www.w3.org/2000/svg"
      width="200"
      height="200"
      viewBox="0 0 24 24"
    >
      <g
        fill="none"
        stroke="currentColor"
        strokeLinecap="round"
        strokeLinejoin="round"
        strokeWidth="1.5"
      >
        <path d="M21.75 6.75a4.5 4.5 0 0 1-4.884 4.484c-1.076-.091-2.264.071-2.95.904l-7.152 8.684a2.548 2.548 0 1 1-3.586-3.586l8.684-7.152c.833-.686.995-1.874.904-2.95a4.5 4.5 0 0 1 6.336-4.486l-3.276 3.276a3.004 3.004 0 0 0 2.25 2.25l3.276-3.276c.256.565.398 1.192.398 1.852Z" />
        <path d="M4.867 19.125h.008v.008h-.008v-.008Z" />
      </g>
    </svg>
  );
};
export const ToolIcon = ({
  size = 16,
  className = defaultTailwindCSS,
}: IconProps) => {
  return (
    <svg
      style={{ width: `${size}px`, height: `${size}px` }}
      className={`w-[${size}px] h-[${size}px] ` + className}
      xmlns="http://www.w3.org/2000/svg"
      width="200"
      height="200"
      viewBox="0 0 24 24"
    >
      <path
        fill="currentColor"
        fillRule="evenodd"
        d="M12 6.75a5.25 5.25 0 0 1 6.775-5.025a.75.75 0 0 1 .313 1.248l-3.32 3.319a2.248 2.248 0 0 0 1.941 1.939l3.318-3.319a.75.75 0 0 1 1.248.313a5.25 5.25 0 0 1-5.472 6.756c-1.018-.086-1.87.1-2.309.634L7.344 21.3A3.298 3.298 0 1 1 2.7 16.657l8.684-7.151c.533-.44.72-1.291.634-2.309A5.342 5.342 0 0 1 12 6.75ZM4.117 19.125a.75.75 0 0 1 .75-.75h.008a.75.75 0 0 1 .75.75v.008a.75.75 0 0 1-.75.75h-.008a.75.75 0 0 1-.75-.75v-.008Z"
        clipRule="evenodd"
      />
    </svg>
  );
};

export const CpuIconSkeleton = ({
  size = 16,
  className = defaultTailwindCSS,
}: IconProps) => {
  return (
    <svg
      style={{ width: `${size}px`, height: `${size}px` }}
      className={`w-[${size}px] h-[${size}px] ` + className}
      xmlns="http://www.w3.org/2000/svg"
      width="200"
      height="200"
      viewBox="0 0 24 24"
    >
      <path
        fill="none"
        stroke="currentColor"
        strokeLinecap="round"
        strokeLinejoin="round"
        strokeWidth="1.5"
        d="M8.25 3v1.5M4.5 8.25H3m18 0h-1.5M4.5 12H3m18 0h-1.5m-15 3.75H3m18 0h-1.5M8.25 19.5V21M12 3v1.5m0 15V21m3.75-18v1.5m0 15V21m-9-1.5h10.5a2.25 2.25 0 0 0 2.25-2.25V6.75a2.25 2.25 0 0 0-2.25-2.25H6.75A2.25 2.25 0 0 0 4.5 6.75v10.5a2.25 2.25 0 0 0 2.25 2.25Zm.75-12h9v9h-9v-9Z"
      />
    </svg>
  );
};
export const CpuIcon = ({
  size = 16,
  className = defaultTailwindCSS,
}: IconProps) => {
  return (
    <svg
      style={{ width: `${size}px`, height: `${size}px` }}
      className={`w-[${size}px] h-[${size}px] ` + className}
      xmlns="http://www.w3.org/2000/svg"
      width="200"
      height="200"
      viewBox="0 0 24 24"
    >
      <g fill="currentColor">
        <path d="M16.5 7.5h-9v9h9v-9Z" />
        <path
          fillRule="evenodd"
          d="M8.25 2.25A.75.75 0 0 1 9 3v.75h2.25V3a.75.75 0 0 1 1.5 0v.75H15V3a.75.75 0 0 1 1.5 0v.75h.75a3 3 0 0 1 3 3v.75H21A.75.75 0 0 1 21 9h-.75v2.25H21a.75.75 0 0 1 0 1.5h-.75V15H21a.75.75 0 0 1 0 1.5h-.75v.75a3 3 0 0 1-3 3h-.75V21a.75.75 0 0 1-1.5 0v-.75h-2.25V21a.75.75 0 0 1-1.5 0v-.75H9V21a.75.75 0 0 1-1.5 0v-.75h-.75a3 3 0 0 1-3-3v-.75H3A.75.75 0 0 1 3 15h.75v-2.25H3a.75.75 0 0 1 0-1.5h.75v-.75a3 3 0 0 1 3-3h.75V3a.75.75 0 0 1 .75-.75ZM6 6.75A.75.75 0 0 1 6.75 6h10.5a.75.75 0 0 1 .75.75v10.5a.75.75 0 0 1-.75.75H6.75a.75.75 0 0 1-.75-.75V6.75Z"
          clipRule="evenodd"
        />
      </g>
    </svg>
  );
};

export const EmbeddingIconSkeleton = ({
  size = 16,
  className = defaultTailwindCSS,
}: IconProps) => {
  return (
    <svg
      style={{ width: `${size}px`, height: `${size}px` }}
      className={`w-[${size}px] h-[${size}px] ` + className}
      xmlns="http://www.w3.org/2000/svg"
      width="200"
      height="200"
      viewBox="0 0 24 24"
    >
      <path
        fill="none"
        stroke="currentColor"
        strokeLinecap="round"
        strokeLinejoin="round"
        strokeWidth="1.5"
        d="M9 17.25v1.007a3 3 0 0 1-.879 2.122L7.5 21h9l-.621-.621A3 3 0 0 1 15 18.257V17.25m6-12V15a2.25 2.25 0 0 1-2.25 2.25H5.25A2.25 2.25 0 0 1 3 15V5.25m18 0A2.25 2.25 0 0 0 18.75 3H5.25A2.25 2.25 0 0 0 3 5.25m18 0V12a2.25 2.25 0 0 1-2.25 2.25H5.25A2.25 2.25 0 0 1 3 12V5.25"
      />
    </svg>
  );
};

export const EmbeddingIcon = ({
  size = 16,
  className = defaultTailwindCSS,
}: IconProps) => {
  return (
    <svg
      style={{ width: `${size}px`, height: `${size}px` }}
      className={`w-[${size}px] h-[${size}px] ` + className}
      xmlns="http://www.w3.org/2000/svg"
      width="200"
      height="200"
      viewBox="0 0 24 24"
    >
      <path
        fill="currentColor"
        fillRule="evenodd"
        d="M2.25 5.25a3 3 0 0 1 3-3h13.5a3 3 0 0 1 3 3V15a3 3 0 0 1-3 3h-3v.257c0 .597.237 1.17.659 1.591l.621.622a.75.75 0 0 1-.53 1.28h-9a.75.75 0 0 1-.53-1.28l.621-.622a2.25 2.25 0 0 0 .659-1.59V18h-3a3 3 0 0 1-3-3V5.25Zm1.5 0v7.5a1.5 1.5 0 0 0 1.5 1.5h13.5a1.5 1.5 0 0 0 1.5-1.5v-7.5a1.5 1.5 0 0 0-1.5-1.5H5.25a1.5 1.5 0 0 0-1.5 1.5Z"
        clipRule="evenodd"
      />
    </svg>
  );
};

export const PackageIconSkeleton = ({
  size = 16,
  className = defaultTailwindCSS,
}: IconProps) => {
  return (
    <svg
      style={{ width: `${size}px`, height: `${size}px` }}
      className={`w-[${size}px] h-[${size}px] ` + className}
      xmlns="http://www.w3.org/2000/svg"
      width="200"
      height="200"
      viewBox="0 0 24 24"
    >
      <path
        fill="none"
        stroke="currentColor"
        strokeLinecap="round"
        strokeLinejoin="round"
        strokeWidth="1.5"
        d="m20.25 7.5l-.625 10.632a2.25 2.25 0 0 1-2.247 2.118H6.622a2.25 2.25 0 0 1-2.247-2.118L3.75 7.5M10 11.25h4M3.375 7.5h17.25c.621 0 1.125-.504 1.125-1.125v-1.5c0-.621-.504-1.125-1.125-1.125H3.375c-.621 0-1.125.504-1.125 1.125v1.5c0 .621.504 1.125 1.125 1.125Z"
      />
    </svg>
  );
};
export const PackageIcon = ({
  size = 16,
  className = defaultTailwindCSS,
}: IconProps) => {
  return (
    <svg
      style={{ width: `${size}px`, height: `${size}px` }}
      className={`w-[${size}px] h-[${size}px] ` + className}
      xmlns="http://www.w3.org/2000/svg"
      width="200"
      height="200"
      viewBox="0 0 20 20"
    >
      <g fill="currentColor">
        <path d="M2 3a1 1 0 0 0-1 1v1a1 1 0 0 0 1 1h16a1 1 0 0 0 1-1V4a1 1 0 0 0-1-1H2Z" />
        <path
          fillRule="evenodd"
          d="M2 7.5h16l-.811 7.71a2 2 0 0 1-1.99 1.79H4.802a2 2 0 0 1-1.99-1.79L2 7.5ZM7 11a1 1 0 0 1 1-1h4a1 1 0 1 1 0 2H8a1 1 0 0 1-1-1Z"
          clipRule="evenodd"
        />
      </g>
    </svg>
  );
};
export const UsersIconSkeleton = ({
  size = 16,
  className = defaultTailwindCSS,
}: IconProps) => {
  return (
    <svg
      style={{ width: `${size}px`, height: `${size}px` }}
      className={`w-[${size}px] h-[${size}px] ` + className}
      xmlns="http://www.w3.org/2000/svg"
      width="200"
      height="200"
      viewBox="0 0 24 24"
    >
      <g fill="none" stroke="currentColor" strokeWidth="1.5">
        <circle cx="12" cy="6" r="4" />
        <path
          strokeLinecap="round"
          d="M19.997 18c.003-.164.003-.331.003-.5c0-2.485-3.582-4.5-8-4.5s-8 2.015-8 4.5S4 22 12 22c2.231 0 3.84-.157 5-.437"
        />
      </g>
    </svg>
  );
};
export const UsersIcon = ({
  size = 16,
  className = defaultTailwindCSS,
}: IconProps) => {
  return (
    <svg
      style={{ width: `${size}px`, height: `${size}px` }}
      className={`w-[${size}px] h-[${size}px] ` + className}
      xmlns="http://www.w3.org/2000/svg"
      width="200"
      height="200"
      viewBox="0 0 16 16"
    >
      <path
        fill="currentColor"
        d="M8 8a3 3 0 1 0 0-6a3 3 0 0 0 0 6m4.735 6c.618 0 1.093-.561.872-1.139a6.002 6.002 0 0 0-11.215 0c-.22.578.254 1.139.872 1.139z"
      />
    </svg>
  );
  // return <FiUser size={size} className={className} />;
};

export const GroupsIconSkeleton = ({
  size = 16,
  className = defaultTailwindCSS,
}: IconProps) => {
  return (
    <svg
      style={{ width: `${size}px`, height: `${size}px` }}
      className={`w-[${size}px] h-[${size}px] ` + className}
      xmlns="http://www.w3.org/2000/svg"
      width="200"
      height="200"
      viewBox="0 0 24 24"
    >
      <g fill="none" stroke="currentColor" strokeWidth="1.5">
        <circle cx="9" cy="6" r="4" />
        <path strokeLinecap="round" d="M15 9a3 3 0 1 0 0-6" />
        <ellipse cx="9" cy="17" rx="7" ry="4" />
        <path
          strokeLinecap="round"
          d="M18 14c1.754.385 3 1.359 3 2.5c0 1.03-1.014 1.923-2.5 2.37"
        />
      </g>
    </svg>
  );
};
export const GroupsIcon = ({
  size = 16,
  className = defaultTailwindCSS,
}: IconProps) => {
  return (
    <svg
      style={{ width: `${size}px`, height: `${size}px` }}
      className={`w-[${size}px] h-[${size}px] ` + className}
      xmlns="http://www.w3.org/2000/svg"
      width="200"
      height="200"
      viewBox="0 0 16 16"
    >
      <path
        fill="currentColor"
        d="M8.5 4.5a2.5 2.5 0 1 1-5 0a2.5 2.5 0 0 1 5 0m2.4 7.506c.11.542-.348.994-.9.994H2c-.553 0-1.01-.452-.902-.994a5.002 5.002 0 0 1 9.803 0M14.002 12h-1.59a2.556 2.556 0 0 0-.04-.29a6.476 6.476 0 0 0-1.167-2.603a3.002 3.002 0 0 1 3.633 1.911c.18.522-.283.982-.836.982M12 8a2 2 0 1 0 0-4a2 2 0 0 0 0 4"
      />
    </svg>
  );
};
export const KeyIconSkeleton = ({
  size = 16,
  className = defaultTailwindCSS,
}: IconProps) => {
  return (
    <svg
      style={{ width: `${size}px`, height: `${size}px` }}
      className={`w-[${size}px] h-[${size}px] ` + className}
      xmlns="http://www.w3.org/2000/svg"
      width="200"
      height="200"
      viewBox="0 0 24 24"
    >
      <path
        fill="none"
        stroke="currentColor"
        strokeLinecap="round"
        strokeLinejoin="round"
        strokeWidth="1.5"
        d="M15.75 5.25a3 3 0 0 1 3 3m3 0a6 6 0 0 1-7.029 5.912c-.563-.097-1.159.026-1.563.43L10.5 17.25H8.25v2.25H6v2.25H2.25v-2.818c0-.597.237-1.17.659-1.591l6.499-6.499c.404-.404.527-1 .43-1.563A6 6 0 1 1 21.75 8.25Z"
      />
    </svg>
  );
};
export const KeyIcon = ({
  size = 16,
  className = defaultTailwindCSS,
}: IconProps) => {
  return (
    <svg
      style={{ width: `${size}px`, height: `${size}px` }}
      className={`w-[${size}px] h-[${size}px] ` + className}
      xmlns="http://www.w3.org/2000/svg"
      width="200"
      height="200"
      viewBox="0 0 20 20"
    >
      <path
        fill="currentColor"
        fillRule="evenodd"
        d="M8 7a5 5 0 1 1 3.61 4.804l-1.903 1.903A1 1 0 0 1 9 14H8v1a1 1 0 0 1-1 1H6v1a1 1 0 0 1-1 1H3a1 1 0 0 1-1-1v-2a1 1 0 0 1 .293-.707L8.196 8.39A5.002 5.002 0 0 1 8 7Zm5-3a.75.75 0 0 0 0 1.5A1.5 1.5 0 0 1 14.5 7A.75.75 0 0 0 16 7a3 3 0 0 0-3-3Z"
        clipRule="evenodd"
      />
    </svg>
  );
};
export const ShieldIconSkeleton = ({
  size = 16,
  className = defaultTailwindCSS,
}: IconProps) => {
  return (
    <svg
      style={{ width: `${size}px`, height: `${size}px` }}
      className={`w-[${size}px] h-[${size}px] ` + className}
      xmlns="http://www.w3.org/2000/svg"
      width="200"
      height="200"
      viewBox="0 0 24 24"
    >
      <path
        fill="none"
        stroke="currentColor"
        strokeLinecap="round"
        strokeLinejoin="round"
        strokeWidth="1.5"
        d="M9 12.75L11.25 15L15 9.75m-3-7.036A11.959 11.959 0 0 1 3.598 6A11.99 11.99 0 0 0 3 9.749c0 5.592 3.824 10.29 9 11.623c5.176-1.332 9-6.03 9-11.622c0-1.31-.21-2.571-.598-3.751h-.152c-3.196 0-6.1-1.248-8.25-3.285Z"
      />
    </svg>
  );
};
export const ShieldIcon = ({
  size = 16,
  className = defaultTailwindCSS,
}: IconProps) => {
  return (
    <svg
      style={{ width: `${size}px`, height: `${size}px` }}
      className={`w-[${size}px] h-[${size}px] ` + className}
      xmlns="http://www.w3.org/2000/svg"
      width="200"
      height="200"
      viewBox="0 0 16 16"
    >
      <path
        fill="currentColor"
        fillRule="evenodd"
        d="M8.5 1.709a.75.75 0 0 0-1 0a8.963 8.963 0 0 1-4.84 2.217a.75.75 0 0 0-.654.72a10.499 10.499 0 0 0 5.647 9.672a.75.75 0 0 0 .694-.001a10.499 10.499 0 0 0 5.647-9.672a.75.75 0 0 0-.654-.719A8.963 8.963 0 0 1 8.5 1.71m2.34 5.504a.75.75 0 0 0-1.18-.926L7.394 9.17l-1.156-.99a.75.75 0 1 0-.976 1.138l1.75 1.5a.75.75 0 0 0 1.078-.106z"
        clipRule="evenodd"
      />
    </svg>
  );
};
export const DatabaseIconSkeleton = ({
  size = 16,
  className = defaultTailwindCSS,
}: IconProps) => {
  return (
    <svg
      style={{ width: `${size}px`, height: `${size}px` }}
      className={`w-[${size}px] h-[${size}px] ` + className}
      xmlns="http://www.w3.org/2000/svg"
      width="200"
      height="200"
      viewBox="0 0 24 24"
    >
      <g fill="none" stroke="currentColor" strokeWidth="1.5">
        <path strokeLinecap="round" d="M4 18V6m16 0v12" />
        <path d="M12 10c4.418 0 8-1.79 8-4s-3.582-4-8-4s-8 1.79-8 4s3.582 4 8 4Zm8 2c0 2.21-3.582 4-8 4s-8-1.79-8-4m16 6c0 2.21-3.582 4-8 4s-8-1.79-8-4" />
      </g>
    </svg>
  );
};
export const DatabaseIcon = ({
  size = 16,
  className = defaultTailwindCSS,
}: IconProps) => {
  return (
    <svg
      style={{ width: `${size}px`, height: `${size}px` }}
      className={`w-[${size}px] h-[${size}px] ` + className}
      xmlns="http://www.w3.org/2000/svg"
      width="200"
      height="200"
      viewBox="0 0 14 14"
    >
      <path
        fill="currentColor"
        fillRule="evenodd"
        d="M.552 2.278c0-.155.077-.368.357-.63c.28-.262.722-.527 1.319-.762C3.418.416 5.105.112 7 .112c1.895 0 3.582.304 4.772.774c.597.235 1.038.5 1.32.762c.28.262.356.475.356.63c0 .155-.077.368-.357.63c-.28.261-.722.526-1.319.762c-1.19.47-2.877.774-4.772.774c-1.895 0-3.582-.304-4.772-.774c-.597-.236-1.038-.5-1.32-.763c-.28-.261-.356-.474-.356-.63Zm12.96 1.89a6.317 6.317 0 0 1-1.281.665c-1.37.54-3.22.86-5.231.86c-2.012 0-3.861-.32-5.231-.86a6.315 6.315 0 0 1-1.281-.666v3.178c.056.085.135.178.246.279c.29.263.745.53 1.36.766c1.224.471 2.959.776 4.906.776c1.947 0 3.682-.305 4.907-.776c.614-.237 1.069-.503 1.359-.766c.11-.101.19-.194.246-.28zM.488 11.208V8.993c.341.213.732.4 1.156.564c1.402.539 3.295.859 5.356.859c2.06 0 3.954-.32 5.356-.86a6.821 6.821 0 0 0 1.156-.563v2.216C13.512 12.749 10.597 14 7 14C3.403 14 .488 12.75.488 11.209Z"
        clipRule="evenodd"
      />
    </svg>
  );
};
export const SettingsIconSkeleton = ({
  size = 16,
  className = defaultTailwindCSS,
}: IconProps) => {
  return (
    <svg
      style={{ width: `${size}px`, height: `${size}px` }}
      className={`w-[${size}px] h-[${size}px] ` + className}
      xmlns="http://www.w3.org/2000/svg"
      width="200"
      height="200"
      viewBox="0 0 24 24"
    >
      <g fill="none" stroke="currentColor" strokeWidth="1.5">
        <path strokeLinecap="round" d="M4 18V6m16 0v12" />
        <path d="M12 10c4.418 0 8-1.79 8-4s-3.582-4-8-4s-8 1.79-8 4s3.582 4 8 4Zm8 2c0 2.21-3.582 4-8 4s-8-1.79-8-4m16 6c0 2.21-3.582 4-8 4s-8-1.79-8-4" />
      </g>
    </svg>
  );
};
export const SettingsIcon = ({
  size = 16,
  className = defaultTailwindCSS,
}: IconProps) => {
  return (
    <svg
      style={{ width: `${size}px`, height: `${size}px` }}
      className={`w-[${size}px] h-[${size}px] ` + className}
      xmlns="http://www.w3.org/2000/svg"
      width="200"
      height="200"
      viewBox="0 0 24 24"
    >
      <path
        fill="currentColor"
        d="m21.51 14.59l-1.25-1.32a7.878 7.878 0 0 0-.06-2.9l1.22-1.32a.76.76 0 0 0 .14-.79a10.257 10.257 0 0 0-2.2-3.35a.74.74 0 0 0-.72-.19l-1.84.47a8.48 8.48 0 0 0-1.83-1l-.45-1.72a.73.73 0 0 0-.59-.55a9.92 9.92 0 0 0-1.89-.17a9.36 9.36 0 0 0-2.35.31a.73.73 0 0 0-.53.53l-.48 1.77a8.23 8.23 0 0 0-1.52.88l-1.82-.45a.73.73 0 0 0-.72.21a10 10 0 0 0-2.23 3.62a.76.76 0 0 0 .16.77l1.26 1.31a8.85 8.85 0 0 0-.1 1.27c0 .3 0 .6.05.9l-1.31 1.46a.75.75 0 0 0-.16.73a10 10 0 0 0 2 3.59a.75.75 0 0 0 .76.24l1.72-.44a7.918 7.918 0 0 0 2 1.23l.5 1.79a.77.77 0 0 0 .56.53c.721.163 1.459.247 2.2.25c.59-.006 1.178-.063 1.76-.17a.75.75 0 0 0 .59-.53l.47-1.69a8.109 8.109 0 0 0 2.38-1.34l1.76.4a.74.74 0 0 0 .73-.24a10.118 10.118 0 0 0 2-3.34a.76.76 0 0 0-.21-.75m-9.39 1.27a3.81 3.81 0 1 1-.021-7.619a3.81 3.81 0 0 1 .02 7.62"
      />
    </svg>
  );
};

export const PaintingIconSkeleton = ({
  size = 16,
  className = defaultTailwindCSS,
}: IconProps) => {
  return (
    <svg
      style={{ width: `${size}px`, height: `${size}px` }}
      className={`w-[${size}px] h-[${size}px] ` + className}
      xmlns="http://www.w3.org/2000/svg"
      width="200"
      height="200"
      viewBox="0 0 14 14"
    >
      <g
        fill="none"
        stroke="currentColor"
        strokeLinecap="round"
        strokeLinejoin="round"
      >
        <path d="M1.5 12h11a1 1 0 0 0 1-1V3a1 1 0 0 0-1-1h-11a1 1 0 0 0-1 1v8a1 1 0 0 0 1 1" />
        <path d="M9.502 6.212a1.245 1.245 0 1 0 0-2.49a1.245 1.245 0 0 0 0 2.49M9.083 12a7.098 7.098 0 0 0-7.136-5.786A7.6 7.6 0 0 0 .5 6.349" />
        <path d="M13.5 8.94a7.716 7.716 0 0 0-5.506.225" />
      </g>
    </svg>
  );
};

export const NewChatIcon = ({
  size = 16,
  className = defaultTailwindCSS,
}: IconProps) => {
  return (
    <svg
      style={{ width: `${size}px`, height: `${size}px` }}
      className={`w-[${size}px] h-[${size}px] ` + className}
      xmlns="http://www.w3.org/2000/svg"
      width="200"
      height="200"
      viewBox="0 0 24 24"
    >
      <g fill="none" stroke="currentColor" strokeWidth="1.5">
        <path
          strokeLinecap="round"
          d="M22 10.5V12c0 4.714 0 7.071-1.465 8.535C19.072 22 16.714 22 12 22s-7.071 0-8.536-1.465C2 19.072 2 16.714 2 12s0-7.071 1.464-8.536C4.93 2 7.286 2 12 2h1.5"
        />
        <path d="m16.652 3.455l.649-.649A2.753 2.753 0 0 1 21.194 6.7l-.65.649m-3.892-3.893s.081 1.379 1.298 2.595c1.216 1.217 2.595 1.298 2.595 1.298m-3.893-3.893L10.687 9.42c-.404.404-.606.606-.78.829c-.205.262-.38.547-.524.848c-.121.255-.211.526-.392 1.068L8.412 13.9m12.133-6.552l-5.965 5.965c-.404.404-.606.606-.829.78a4.59 4.59 0 0 1-.848.524c-.255.121-.526.211-1.068.392l-1.735.579m0 0l-1.123.374a.742.742 0 0 1-.939-.94l.374-1.122m1.688 1.688L8.412 13.9" />
      </g>
    </svg>
  );
};

export const ImageIcon = ({
  size = 16,
  className = defaultTailwindCSS,
}: IconProps) => {
  return (
    <svg
      style={{ width: `${size}px`, height: `${size}px` }}
      className={`w-[${size}px] h-[${size}px] ` + className}
      fill="none"
      viewBox="0 0 24 24"
      stroke="currentColor"
    >
      <path
        strokeLinecap="round"
        strokeLinejoin="round"
        strokeWidth="2"
        d="M4 16l4.586-4.586a2 2 0 012.828 0L16 16m-2-2l1.586-1.586a2 2 0 012.828 0L20 14m-6-6h.01M6 20h12a2 2 0 002-2V6a2 2 0 00-2-2H6a2 2 0 00-2 2v12a2 2 0 002 2z"
      />
    </svg>
  );
};

export const PaintingIcon = ({
  size = 16,
  className = defaultTailwindCSS,
}: IconProps) => {
  return (
    <svg
      style={{ width: `${size}px`, height: `${size}px` }}
      className={`w-[${size}px] h-[${size}px] ` + className}
      xmlns="http://www.w3.org/2000/svg"
      width="200"
      height="200"
      viewBox="0 0 36 36"
    >
      <path
        fill="currentColor"
        d="M32 4H4a2 2 0 0 0-2 2v24a2 2 0 0 0 2 2h28a2 2 0 0 0 2-2V6a2 2 0 0 0-2-2ZM8.92 8a3 3 0 1 1-3 3a3 3 0 0 1 3-3ZM6 27v-4.1l6-6.08a1 1 0 0 1 1.41 0L16 19.35L8.32 27Zm24 0H11.15l6.23-6.23l5.4-5.4a1 1 0 0 1 1.41 0L30 21.18Z"
      />
      <path fill="none" d="M0 0h36v36H0z" />
    </svg>
  );
};

export const StarIconSkeleton = ({
  size = 16,
  className = defaultTailwindCSS,
}: IconProps) => {
  return (
    <svg
      style={{ width: `${size}px`, height: `${size}px` }}
      className={`w-[${size}px] h-[${size}px] ` + className}
      xmlns="http://www.w3.org/2000/svg"
      width="200"
      height="200"
      viewBox="0 0 24 24"
    >
      <path
        fill="none"
        stroke="currentColor"
        strokeLinecap="round"
        strokeLinejoin="round"
        strokeWidth="1.5"
        d="m14.92 8.797l-.624 1.86a4.75 4.75 0 0 1-3.029 3.03l-1.882.626a.316.316 0 0 0 0 .601l1.882.626a4.744 4.744 0 0 1 3.005 3.007l.625 1.883a.317.317 0 0 0 .6 0l.649-1.86a4.749 4.749 0 0 1 3.005-3.007l1.881-.625a.316.316 0 0 0 0-.601l-1.858-.65a4.744 4.744 0 0 1-3.028-3.03l-.625-1.884a.317.317 0 0 0-.6.024M6.859 3.516l-.446 1.329A3.392 3.392 0 0 1 4.25 7.01l-1.345.446a.226.226 0 0 0 0 .43l1.345.447a3.388 3.388 0 0 1 2.146 2.148l.446 1.345a.226.226 0 0 0 .43 0l.462-1.328A3.392 3.392 0 0 1 9.88 8.35l1.345-.447a.226.226 0 0 0 0-.43L9.897 7.01a3.388 3.388 0 0 1-2.163-2.165l-.446-1.346a.226.226 0 0 0-.43.017"
      />
    </svg>
  );
};

export const SwapIcon = ({
  size = 16,
  className = defaultTailwindCSS,
}: IconProps) => {
  return (
    <svg
      style={{ width: `${size}px`, height: `${size}px` }}
      className={`w-[${size}px] h-[${size}px] ` + className}
      xmlns="http://www.w3.org/2000/svg"
      width="200"
      height="200"
      viewBox="0 0 24 24"
    >
      <g
        fill="none"
        stroke="currentColor"
        strokeLinecap="round"
        strokeLinejoin="round"
        strokeWidth="1.5"
      >
        <path d="M3.53 11.47v2.118a4.235 4.235 0 0 0 4.235 4.236H20.47M3.53 6.176h12.705a4.235 4.235 0 0 1 4.236 4.236v2.117" />
        <path d="m17.294 14.647l3.177 3.176L17.294 21M6.706 9.353L3.529 6.176L6.706 3" />
      </g>
    </svg>
  );
};

export const ClosedBookIcon = ({
  size = 16,
  className = defaultTailwindCSS,
}: IconProps) => {
  return (
    <svg
      style={{ width: `${size}px`, height: `${size}px` }}
      className={`w-[${size}px] h-[${size}px] ` + className}
      xmlns="http://www.w3.org/2000/svg"
      width="200"
      height="200"
      viewBox="0 0 14 14"
    >
      <path
        fill="none"
        stroke="currentColor"
        strokeLinecap="round"
        strokeLinejoin="round"
        d="M12.5 13.54H3a1.5 1.5 0 0 1 0-3h8.5a1 1 0 0 0 1-1v-8a1 1 0 0 0-1-1H3A1.5 1.5 0 0 0 1.5 2v10m10-1.46v3"
      />
    </svg>
  );
};

export const PinIcon = ({
  size = 16,
  className = defaultTailwindCSS,
}: IconProps) => {
  return (
    <svg
      style={{ width: `${size}px`, height: `${size}px` }}
      className={`w-[${size}px] h-[${size}px] ` + className}
      xmlns="http://www.w3.org/2000/svg"
      width="200"
      height="200"
      viewBox="0 0 24 24"
    >
      <path
        fill="none"
        stroke="currentColor"
        strokeLinecap="round"
        strokeLinejoin="round"
        strokeWidth="1.5"
        d="m17.942 6.076l2.442 2.442a1.22 1.22 0 0 1-.147 1.855l-1.757.232a1.697 1.697 0 0 0-.94.452c-.72.696-1.453 1.428-2.674 2.637c-.21.212-.358.478-.427.769l-.94 3.772a1.22 1.22 0 0 1-1.978.379l-3.04-3.052l-3.052-3.04a1.221 1.221 0 0 1 .379-1.978l3.747-.964a1.8 1.8 0 0 0 .77-.44c1.379-1.355 1.88-1.855 2.66-2.698c.233-.25.383-.565.428-.903l.232-1.783a1.221 1.221 0 0 1 1.856-.146zm-9.51 9.498L3.256 20.75"
      />
    </svg>
  );
};

export const TwoRightArrowIcons = ({
  size = 16,
  className = defaultTailwindCSS,
}: IconProps) => {
  return (
    <svg
      style={{ width: `${size}px`, height: `${size}px` }}
      className={`w-[${size}px] h-[${size}px] ` + className}
      xmlns="http://www.w3.org/2000/svg"
      width="200"
      height="200"
      viewBox="0 0 24 24"
    >
      <path
        fill="none"
        stroke="currentColor"
        strokeLinecap="round"
        strokeLinejoin="round"
        strokeWidth="1.5"
        d="m5.36 19l5.763-5.763a1.738 1.738 0 0 0 0-2.474L5.36 5m7 14l5.763-5.763a1.738 1.738 0 0 0 0-2.474L12.36 5"
      />
    </svg>
  );
};

export const PlusIcon = ({
  size = 16,
  className = defaultTailwindCSS,
}: IconProps) => {
  return (
    <svg
      style={{ width: `${size}px`, height: `${size}px` }}
      className={`w-[${size}px] h-[${size}px] ` + className}
      xmlns="http://www.w3.org/2000/svg"
      width="200"
      height="200"
      viewBox="0 0 16 16"
    >
      <path
        fill="currentColor"
        d="M8.75 3.75a.75.75 0 0 0-1.5 0v3.5h-3.5a.75.75 0 0 0 0 1.5h3.5v3.5a.75.75 0 0 0 1.5 0v-3.5h3.5a.75.75 0 0 0 0-1.5h-3.5z"
      />
    </svg>
  );
};

export const MinusIcon = ({
  size = 16,
  className = defaultTailwindCSS,
}: IconProps) => {
  return (
    <svg
      style={{ width: `${size}px`, height: `${size}px` }}
      className={`w-[${size}px] h-[${size}px] ` + className}
      xmlns="http://www.w3.org/2000/svg"
      width="200"
      height="200"
      viewBox="0 0 16 16"
    >
      <path
        fill="currentColor"
        d="M3.75 7.25a.75.75 0 0 0 0 1.5h8.5a.75.75 0 0 0 0-1.5z"
      />
    </svg>
  );
};

export const CameraIcon = ({
  size = 16,
  className = defaultTailwindCSS,
}: IconProps) => {
  return (
    <svg
      style={{ width: `${size}px`, height: `${size}px` }}
      className={`w-[${size}px] h-[${size}px] ` + className}
      xmlns="http://www.w3.org/2000/svg"
      width="200"
      height="200"
      viewBox="0 0 14 14"
    >
      <g
        fill="none"
        stroke="currentColor"
        strokeLinecap="round"
        strokeLinejoin="round"
      >
        <path d="M13.5 5a1 1 0 0 0-1-1h-2L9 2H5L3.5 4h-2a1 1 0 0 0-1 1v6a1 1 0 0 0 1 1h11a1 1 0 0 0 1-1z" />
        <path d="M7 9.75a2.25 2.25 0 1 0 0-4.5a2.25 2.25 0 0 0 0 4.5" />
      </g>
    </svg>
  );
};

export const MacIcon = ({
  size = 16,
  className = "my-auto flex flex-shrink-0 ",
}: IconProps) => {
  return (
    <svg
      style={{ width: `${size}px`, height: `${size}px` }}
      className={`w-[${size}px] h-[${size}px] ` + className}
      xmlns="http://www.w3.org/2000/svg"
      width="200"
      height="200"
      viewBox="0 0 24 24"
    >
      <path
        fill="currentColor"
        d="M6.5 4.5a2 2 0 0 1 2 2v2h-2a2 2 0 1 1 0-4Zm4 4v-2a4 4 0 1 0-4 4h2v3h-2a4 4 0 1 0 4 4v-2h3v2a4 4 0 1 0 4-4h-2v-3h2a4 4 0 1 0-4-4v2h-3Zm0 2h3v3h-3v-3Zm5-2v-2a2 2 0 1 1 2 2h-2Zm0 7h2a2 2 0 1 1-2 2v-2Zm-7 0v2a2 2 0 1 1-2-2h2Z"
      />
    </svg>
  );
};

export const DocumentIcon2 = ({
  size = 16,
  className = defaultTailwindCSS,
}: IconProps) => {
  return (
    <svg
      style={{ width: `${size}px`, height: `${size}px` }}
      className={`w-[${size}px] h-[${size}px] ` + className}
      xmlns="http://www.w3.org/2000/svg"
      width="200"
      height="200"
      viewBox="0 0 24 24"
    >
      <path
        fill="none"
        stroke="currentColor"
        strokeLinecap="round"
        strokeLinejoin="round"
        strokeWidth="1.5"
        d="M19.5 14.25v-2.625a3.375 3.375 0 0 0-3.375-3.375h-1.5A1.125 1.125 0 0 1 13.5 7.125v-1.5a3.375 3.375 0 0 0-3.375-3.375H8.25m0 12.75h7.5m-7.5 3H12M10.5 2.25H5.625c-.621 0-1.125.504-1.125 1.125v17.25c0 .621.504 1.125 1.125 1.125h12.75c.621 0 1.125-.504 1.125-1.125V11.25a9 9 0 0 0-9-9Z"
      />
    </svg>
  );
};

export const WindowsIcon = ({
  size = 16,
  className = "my-auto flex flex-shrink-0 ",
}: IconProps) => {
  return (
    <svg
      style={{ width: `${size}px`, height: `${size}px` }}
      className={`w-[${size}px] h-[${size}px] ` + className}
      xmlns="http://www.w3.org/2000/svg"
      viewBox="0 0 24 24"
      width="24"
      height="24"
    >
      <path
        fill="currentColor"
        d="M3 3h8v8H3V3zm10 0h8v8h-8V3zm-10 10h8v8H3v-8zm10 0h8v8h-8v-8z"
      />
    </svg>
  );
};

export const OpenIcon = ({
  size = 16,
  className = defaultTailwindCSS,
}: IconProps) => {
  return (
    <svg
      style={{ width: `${size}px`, height: `${size}px` }}
      className={`w-[${size}px] h-[${size}px] ` + className}
      xmlns="http://www.w3.org/2000/svg"
      width="200"
      height="200"
      viewBox="0 0 14 14"
    >
      <path
        fill="none"
        stroke="currentColor"
        stroke-linecap="round"
        stroke-linejoin="round"
        d="M7 13.5a9.26 9.26 0 0 0-5.61-2.95a1 1 0 0 1-.89-1V1.5A1 1 0 0 1 1.64.51A9.3 9.3 0 0 1 7 3.43zm0 0a9.26 9.26 0 0 1 5.61-2.95a1 1 0 0 0 .89-1V1.5a1 1 0 0 0-1.14-.99A9.3 9.3 0 0 0 7 3.43z"
      />
    </svg>
  );
};

export const DexpandTwoIcon = ({
  size = 16,
  className = defaultTailwindCSS,
}: IconProps) => {
  return (
    <svg
      style={{ width: `${size}px`, height: `${size}px` }}
      className={`w-[${size}px] h-[${size}px] ` + className}
      xmlns="http://www.w3.org/2000/svg"
      width="200"
      height="200"
      viewBox="0 0 14 14"
    >
      <path
        fill="none"
        stroke="currentColor"
        stroke-linecap="round"
        stroke-linejoin="round"
        d="m.5 13.5l5-5m-4 0h4v4m8-12l-5 5m4 0h-4v-4"
      />
    </svg>
  );
};

export const ExpandTwoIcon = ({
  size = 16,
  className = defaultTailwindCSS,
}: IconProps) => {
  return (
    <svg
      style={{ width: `${size}px`, height: `${size}px` }}
      className={`w-[${size}px] h-[${size}px] ` + className}
      xmlns="http://www.w3.org/2000/svg"
      width="200"
      height="200"
      viewBox="0 0 14 14"
    >
      <path
        fill="none"
        stroke="currentColor"
        stroke-linecap="round"
        stroke-linejoin="round"
        d="m8.5 5.5l5-5m-4 0h4v4m-8 4l-5 5m4 0h-4v-4"
      />
    </svg>
  );
};

export const DownloadCSVIcon = ({
  size = 16,
  className = defaultTailwindCSS,
}: IconProps) => {
  return (
    <svg
      style={{ width: `${size}px`, height: `${size}px` }}
      className={`w-[${size}px] h-[${size}px] ` + className}
      xmlns="http://www.w3.org/2000/svg"
      width="200"
      height="200"
      viewBox="0 0 14 14"
    >
      <path
        fill="none"
        stroke="currentColor"
        stroke-linecap="round"
        stroke-linejoin="round"
        d="M.5 10.5v1a2 2 0 0 0 2 2h9a2 2 0 0 0 2-2v-1M4 6l3 3.5L10 6M7 9.5v-9"
      />
    </svg>
  );
};<|MERGE_RESOLUTION|>--- conflicted
+++ resolved
@@ -1004,7 +1004,6 @@
   );
 };
 
-<<<<<<< HEAD
 export const AirtableIcon = ({
   size = 16,
   className = defaultTailwindCSS,
@@ -1020,8 +1019,6 @@
 };
 
 //
-=======
->>>>>>> fd84b7a7
 //  COMPANY LOGOS
 
 export const LoopioIcon = ({
