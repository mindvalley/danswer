--- conflicted
+++ resolved
@@ -1003,7 +1003,6 @@
   );
 };
 
-<<<<<<< HEAD
 export const AirtableIcon = ({
   size = 16,
   className = defaultTailwindCSS,
@@ -1019,8 +1018,6 @@
 };
 
 //
-=======
->>>>>>> 954b5b2a
 //  COMPANY LOGOS
 
 export const LoopioIcon = ({
