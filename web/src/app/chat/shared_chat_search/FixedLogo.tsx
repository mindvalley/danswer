--- conflicted
+++ resolved
@@ -41,15 +41,9 @@
                 )}
               </div>
             ) : (
-<<<<<<< HEAD
               <h1 className="flex text-2xl text-strong font-bold my-auto">
                 Eve<sup className="ai-superscript">AI</sup>
               </h1>
-=======
-              <HeaderTitle backgroundToggled={backgroundToggled}>
-                Danswer
-              </HeaderTitle>
->>>>>>> fd84b7a7
             )}
           </div>
         </div>
