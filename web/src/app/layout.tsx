import "./globals.css";

import {
  fetchEnterpriseSettingsSS,
  fetchSettingsSS,
} from "@/components/settings/lib";
import {
  CUSTOM_ANALYTICS_ENABLED,
  SERVER_SIDE_ONLY__PAID_ENTERPRISE_FEATURES_ENABLED,
} from "@/lib/constants";
import { SettingsProvider } from "@/components/settings/SettingsProvider";
import { Metadata } from "next";
import { buildClientUrl } from "@/lib/utilsSS";
import { Inter } from "next/font/google";
import Head from "next/head";
import { EnterpriseSettings } from "./admin/settings/interfaces";

const inter = Inter({
  subsets: ["latin"],
  variable: "--font-inter",
  display: "swap",
});

export async function generateMetadata(): Promise<Metadata> {
<<<<<<< HEAD
  const dynamicSettings = await getCombinedSettings({ forceRetrieval: true });
  const logoLocation =
    dynamicSettings.enterpriseSettings &&
      dynamicSettings.enterpriseSettings?.use_custom_logo
      ? "/api/enterprise-settings/logo"
      : buildClientUrl("/danswer.ico");

  return {
    title: dynamicSettings.enterpriseSettings?.application_name ?? "Eve AI",
    description: "With EVE, you can quickly access the information you need to succeed in Mindvalley",
=======
  let logoLocation = buildClientUrl("/danswer.ico");
  let enterpriseSettings: EnterpriseSettings | null = null;
  if (SERVER_SIDE_ONLY__PAID_ENTERPRISE_FEATURES_ENABLED) {
    enterpriseSettings = await (await fetchEnterpriseSettingsSS()).json();
    logoLocation =
      enterpriseSettings && enterpriseSettings.use_custom_logo
        ? "/api/enterprise-settings/logo"
        : buildClientUrl("/danswer.ico");
  }

  return {
    title: enterpriseSettings?.application_name ?? "Danswer",
    description: "Question answering for your documents",
>>>>>>> 9bf42d23
    icons: {
      icon: logoLocation,
    },
  };
}

export const dynamic = "force-dynamic";

export default async function RootLayout({
  children,
}: {
  children: React.ReactNode;
}) {
  const combinedSettings = await fetchSettingsSS();
  if (!combinedSettings) {
    // Just display a simple full page error if fetching fails.
    return (
      <html lang="en">
        <Head>
          <title>Settings Unavailable</title>
        </Head>
        <body>
          <div className="error">
            Settings could not be loaded. Please try again later.
          </div>
        </body>
      </html>
    );
  }

  return (
    <html lang="en">
      <Head>
        <meta
          name="viewport"
          content="width=device-width, initial-scale=1, maximum-scale=1, user-scalable=0, interactive-widget=resizes-content"
        />
      </Head>

      {CUSTOM_ANALYTICS_ENABLED && combinedSettings.customAnalyticsScript && (
        <head>
          <script
            type="text/javascript"
            dangerouslySetInnerHTML={{
              __html: combinedSettings.customAnalyticsScript,
            }}
          />
        </head>
      )}

      <body className={`relative ${inter.variable} font-sans`}>
        <div
          className={`text-default bg-background ${
            // TODO: remove this once proper dark mode exists
            process.env.THEME_IS_DARK?.toLowerCase() === "true" ? "dark" : ""
            }`}
        >
          <SettingsProvider settings={combinedSettings}>
            {children}
          </SettingsProvider>
        </div>
      </body>
    </html>
  );
}<|MERGE_RESOLUTION|>--- conflicted
+++ resolved
@@ -22,18 +22,6 @@
 });
 
 export async function generateMetadata(): Promise<Metadata> {
-<<<<<<< HEAD
-  const dynamicSettings = await getCombinedSettings({ forceRetrieval: true });
-  const logoLocation =
-    dynamicSettings.enterpriseSettings &&
-      dynamicSettings.enterpriseSettings?.use_custom_logo
-      ? "/api/enterprise-settings/logo"
-      : buildClientUrl("/danswer.ico");
-
-  return {
-    title: dynamicSettings.enterpriseSettings?.application_name ?? "Eve AI",
-    description: "With EVE, you can quickly access the information you need to succeed in Mindvalley",
-=======
   let logoLocation = buildClientUrl("/danswer.ico");
   let enterpriseSettings: EnterpriseSettings | null = null;
   if (SERVER_SIDE_ONLY__PAID_ENTERPRISE_FEATURES_ENABLED) {
@@ -47,7 +35,6 @@
   return {
     title: enterpriseSettings?.application_name ?? "Danswer",
     description: "Question answering for your documents",
->>>>>>> 9bf42d23
     icons: {
       icon: logoLocation,
     },
