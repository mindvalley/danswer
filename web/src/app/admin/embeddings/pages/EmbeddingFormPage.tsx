"use client";
import { usePopup } from "@/components/admin/connectors/Popup";
import { HealthCheckBanner } from "@/components/health/healthcheck";

import { EmbeddingModelSelection } from "../EmbeddingModelSelectionForm";
import { useEffect, useMemo, useState } from "react";
import Text from "@/components/ui/text";
import { Button } from "@/components/ui/button";
import { ArrowLeft, ArrowRight, WarningCircle } from "@phosphor-icons/react";
import {
  CloudEmbeddingModel,
  EmbeddingProvider,
  HostedEmbeddingModel,
} from "@/components/embedding/interfaces";
import { errorHandlingFetcher } from "@/lib/fetcher";
import { ErrorCallout } from "@/components/ErrorCallout";
import useSWR from "swr";
import { ThreeDotsLoader } from "@/components/Loading";
import AdvancedEmbeddingFormPage from "./AdvancedEmbeddingFormPage";
import {
  AdvancedSearchConfiguration,
  RerankingDetails,
  SavedSearchSettings,
} from "../interfaces";
import RerankingDetailsForm from "../RerankingFormPage";
import { useEmbeddingFormContext } from "@/components/context/EmbeddingContext";
import { Modal } from "@/components/Modal";

import { useRouter } from "next/navigation";
import CardSection from "@/components/admin/CardSection";
import { CardDescription } from "@/components/ui/card";
export default function EmbeddingForm() {
  const { formStep, nextFormStep, prevFormStep } = useEmbeddingFormContext();
  const { popup, setPopup } = usePopup();
  const router = useRouter();

  const [advancedEmbeddingDetails, setAdvancedEmbeddingDetails] =
    useState<AdvancedSearchConfiguration>({
      index_name: "",
      multipass_indexing: true,
      multilingual_expansion: [],
      disable_rerank_for_streaming: false,
      api_url: null,
      num_rerank: 0,
    });

  const [rerankingDetails, setRerankingDetails] = useState<RerankingDetails>({
    rerank_api_key: "",
    rerank_provider_type: null,
    rerank_model_name: "",
    rerank_api_url: null,
  });

  const updateAdvancedEmbeddingDetails = (
    key: keyof AdvancedSearchConfiguration,
    value: any
  ) => {
    setAdvancedEmbeddingDetails((values) => ({ ...values, [key]: value }));
  };

  async function updateSearchSettings(searchSettings: SavedSearchSettings) {
    const response = await fetch(
      "/api/search-settings/update-inference-settings",
      {
        method: "POST",
        headers: {
          "Content-Type": "application/json",
        },
        body: JSON.stringify({
          ...searchSettings,
        }),
      }
    );
    return response;
  }

  const updateSelectedProvider = (
    model: CloudEmbeddingModel | HostedEmbeddingModel
  ) => {
    setSelectedProvider(model);
  };
  const [displayPoorModelName, setDisplayPoorModelName] = useState(true);
  const [showPoorModel, setShowPoorModel] = useState(false);
  const [modelTab, setModelTab] = useState<"open" | "cloud" | null>(null);

  const {
    data: currentEmbeddingModel,
    isLoading: isLoadingCurrentModel,
    error: currentEmbeddingModelError,
  } = useSWR<CloudEmbeddingModel | HostedEmbeddingModel | null>(
    "/api/search-settings/get-current-search-settings",
    errorHandlingFetcher,
    { refreshInterval: 5000 } // 5 seconds
  );

  const [selectedProvider, setSelectedProvider] = useState<
    CloudEmbeddingModel | HostedEmbeddingModel | null
  >(currentEmbeddingModel!);

  const { data: searchSettings, isLoading: isLoadingSearchSettings } =
    useSWR<SavedSearchSettings | null>(
      "/api/search-settings/get-current-search-settings",
      errorHandlingFetcher,
      { refreshInterval: 5000 } // 5 seconds
    );

  useEffect(() => {
    if (searchSettings) {
      setAdvancedEmbeddingDetails({
        index_name: searchSettings.index_name,
        multipass_indexing: searchSettings.multipass_indexing,
        multilingual_expansion: searchSettings.multilingual_expansion,
        disable_rerank_for_streaming:
          searchSettings.disable_rerank_for_streaming,
        num_rerank: searchSettings.num_rerank,
        api_url: null,
      });

      setRerankingDetails({
        rerank_api_key: searchSettings.rerank_api_key,
        rerank_provider_type: searchSettings.rerank_provider_type,
        rerank_model_name: searchSettings.rerank_model_name,
        rerank_api_url: searchSettings.rerank_api_url,
      });
    }
  }, [searchSettings]);

  const originalRerankingDetails: RerankingDetails = searchSettings
    ? {
      rerank_api_key: searchSettings.rerank_api_key,
      rerank_provider_type: searchSettings.rerank_provider_type,
      rerank_model_name: searchSettings.rerank_model_name,
      rerank_api_url: searchSettings.rerank_api_url,
    }
    : {
      rerank_api_key: "",
      rerank_provider_type: null,
      rerank_model_name: "",
      rerank_api_url: null,
    };

  useEffect(() => {
    if (currentEmbeddingModel) {
      setSelectedProvider(currentEmbeddingModel);
    }
  }, [currentEmbeddingModel]);

  const handleReindex = async () => {
    const update = await updateSearch();
    if (update) {
      await onConfirm();
    }
  };

  const needsReIndex =
    currentEmbeddingModel != selectedProvider ||
    searchSettings?.multipass_indexing !=
      advancedEmbeddingDetails.multipass_indexing;

  const ReIndexingButton = useMemo(() => {
    const ReIndexingButtonComponent = ({
      needsReIndex,
    }: {
      needsReIndex: boolean;
    }) => {
      return needsReIndex ? (
        <div className="flex mx-auto gap-x-1 ml-auto items-center">
          <button
            className="enabled:cursor-pointer disabled:bg-accent/50 disabled:cursor-not-allowed bg-accent flex gap-x-1 items-center text-white py-2.5 px-3.5 text-sm font-regular rounded-sm"
            onClick={handleReindex}
          >
            Re-index
          </button>
          <div className="relative group">
            <WarningCircle
              className="text-text-800 cursor-help"
              size={20}
              weight="fill"
            />
            <div className="absolute z-10 invisible group-hover:visible bg-background-800 text-text-200 text-sm rounded-md shadow-md p-2 right-0 mt-1 w-64">
              <p className="font-semibold mb-2">Needs re-indexing due to:</p>
              <ul className="list-disc pl-5">
                {currentEmbeddingModel != selectedProvider && (
                  <li>Changed embedding provider</li>
                )}
                {searchSettings?.multipass_indexing !=
                  advancedEmbeddingDetails.multipass_indexing && (
                  <li>Multipass indexing modification</li>
                )}
              </ul>
            </div>
          </div>
        </div>
      ) : (
        <button
          className="enabled:cursor-pointer ml-auto disabled:bg-accent/50 disabled:cursor-not-allowed bg-accent flex mx-auto gap-x-1 items-center text-white py-2.5 px-3.5 text-sm font-regular rounded-sm"
          onClick={async () => {
            updateSearch();
            navigateToEmbeddingPage("search settings");
          }}
        >
          Update Search
        </button>
      );
    };
    ReIndexingButtonComponent.displayName = "ReIndexingButton";
    return ReIndexingButtonComponent;
  }, [needsReIndex]);

  if (!selectedProvider) {
    return <ThreeDotsLoader />;
  }
  if (currentEmbeddingModelError || !currentEmbeddingModel) {
    return <ErrorCallout errorTitle="Failed to fetch embedding model status" />;
  }

  const updateCurrentModel = (newModel: string) => {
    setAdvancedEmbeddingDetails((values) => ({
      ...values,
      model_name: newModel,
    }));
  };

  const updateSearch = async () => {
    const values: SavedSearchSettings = {
      ...rerankingDetails,
      ...advancedEmbeddingDetails,
      ...selectedProvider,
      provider_type:
        selectedProvider.provider_type?.toLowerCase() as EmbeddingProvider | null,
    };

    const response = await updateSearchSettings(values);
    if (response.ok) {
      return true;
    } else {
      setPopup({ message: "Failed to update search settings", type: "error" });
      return false;
    }
  };

  const navigateToEmbeddingPage = (changedResource: string) => {
    router.push("/admin/configuration/search?message=search-settings");
  };

  const onConfirm = async () => {
    if (!selectedProvider) {
      return;
    }
    let newModel: SavedSearchSettings;

    // We use a spread operation to merge properties from multiple objects into a single object.
    // Advanced embedding details may update default values.
    // Do NOT modify the order unless you are positive the new hierarchy is correct.
    if (selectedProvider.provider_type != null) {
      // This is a cloud model
      newModel = {
        ...selectedProvider,
        ...advancedEmbeddingDetails,
        ...rerankingDetails,
        provider_type:
          (selectedProvider.provider_type
            ?.toLowerCase()
            .split(" ")[0] as EmbeddingProvider) || null,
      };
    } else {
      // This is a locally hosted model
      newModel = {
        ...selectedProvider,
        ...advancedEmbeddingDetails,
        ...rerankingDetails,
        provider_type: null,
      };
    }

    newModel.index_name = null;

    const response = await fetch(
      "/api/search-settings/set-new-search-settings",
      {
        method: "POST",
        body: JSON.stringify(newModel),
        headers: {
          "Content-Type": "application/json",
        },
      }
    );

    if (response.ok) {
      navigateToEmbeddingPage("embedding model");
    } else {
      setPopup({ message: "Failed to update embedding model", type: "error" });

      alert(`Failed to update embedding model - ${await response.text()}`);
    }
  };

<<<<<<< HEAD
  const needsReIndex =
    currentEmbeddingModel != selectedProvider ||
    searchSettings?.multipass_indexing !=
    advancedEmbeddingDetails.multipass_indexing;

  const ReIndexingButton = ({ needsReIndex }: { needsReIndex: boolean }) => {
    return needsReIndex ? (
      <div className="flex mx-auto gap-x-1 ml-auto items-center">
        <button
          className="enabled:cursor-pointer disabled:bg-accent/50 disabled:cursor-not-allowed bg-accent flex gap-x-1 items-center text-white py-2.5 px-3.5 text-sm font-regular rounded-sm"
          onClick={async () => {
            const update = await updateSearch();
            if (update) {
              await onConfirm();
            }
          }}
        >
          Re-index
        </button>
        <div className="relative group">
          <WarningCircle
            className="text-text-800 cursor-help"
            size={20}
            weight="fill"
          />
          <div className="absolute z-10 invisible group-hover:visible bg-background-800 text-text-200 text-sm rounded-md shadow-md p-2 right-0 mt-1 w-64">
            <p className="font-semibold mb-2">Needs re-indexing due to:</p>
            <ul className="list-disc pl-5">
              {currentEmbeddingModel != selectedProvider && (
                <li>Changed embedding provider</li>
              )}
              {searchSettings?.multipass_indexing !=
                advancedEmbeddingDetails.multipass_indexing && (
                  <li>Multipass indexing modification</li>
                )}
            </ul>
          </div>
        </div>
      </div>
    ) : (
      <button
        className="enabled:cursor-pointer ml-auto disabled:bg-accent/50 disabled:cursor-not-allowed bg-accent flex mx-auto gap-x-1 items-center text-white py-2.5 px-3.5 text-sm font-regular rounded-sm"
        onClick={async () => {
          updateSearch();
        }}
      >
        Update Search
      </button>
    );
  };

=======
>>>>>>> fd84b7a7
  return (
    <div className="mx-auto mb-8 w-full">
      {popup}

      <div className="mb-4">
        <HealthCheckBanner />
      </div>
      <div className="mx-auto max-w-4xl">
        {formStep == 0 && (
          <>
            <h2 className="text-2xl font-bold mb-4 text-text-800">
              Select an Embedding Model
            </h2>
            <Text className="mb-4">
              Note that updating the backing model will require a complete
              re-indexing of all documents across every connected source. This
              is taken care of in the background so that the system can continue
              to be used, but depending on the size of the corpus, this could
              take hours or days. You can monitor the progress of the
              re-indexing on this page while the models are being switched.
            </Text>
            <CardSection>
              <EmbeddingModelSelection
                updateCurrentModel={updateCurrentModel}
                setModelTab={setModelTab}
                modelTab={modelTab}
                selectedProvider={selectedProvider}
                currentEmbeddingModel={currentEmbeddingModel}
                updateSelectedProvider={updateSelectedProvider}
                advancedEmbeddingDetails={advancedEmbeddingDetails}
              />
            </CardSection>
            <div className="mt-4 flex w-full justify-end">
              <button
                className="enabled:cursor-pointer disabled:cursor-not-allowed disabled:bg-blue-200 bg-blue-400 flex gap-x-1 items-center text-white py-2.5 px-3.5 text-sm font-regular rounded-sm"
                onClick={() => {
                  if (
                    selectedProvider.model_name.includes("e5") &&
                    displayPoorModelName
                  ) {
                    setDisplayPoorModelName(false);
                    setShowPoorModel(true);
                  } else {
                    nextFormStep();
                  }
                }}
              >
                Continue
                <ArrowRight />
              </button>
            </div>
          </>
        )}
        {showPoorModel && (
          <Modal
            onOutsideClick={() => setShowPoorModel(false)}
            width="max-w-3xl"
            title={`Are you sure you want to select ${selectedProvider.model_name}?`}
          >
            <>
              <div className="text-lg">
                {selectedProvider.model_name} is a lower accuracy model.
                <br />
                We recommend the following alternatives.
                <li>Cohere embed-english-v3.0 for cloud-based</li>
                <li>Nomic nomic-embed-text-v1 for self-hosted</li>
              </div>
              <div className="flex mt-4 justify-between">
                <Button
                  variant="secondary"
                  onClick={() => setShowPoorModel(false)}
                >
                  Cancel update
                </Button>
                <Button
                  onClick={() => {
                    setShowPoorModel(false);
                    nextFormStep();
                  }}
                >
                  Continue with {selectedProvider.model_name}
                </Button>
              </div>
            </>
          </Modal>
        )}

        {formStep == 1 && (
          <>
            <h2 className="text-2xl font-bold mb-4 text-text-800">
              Select a Reranking Model
            </h2>
            <Text className="mb-4">
              Updating the reranking model does not require re-indexing
              documents. The reranker helps improve search quality by reordering
              results after the initial embedding search. Changes will take
              effect immediately for all new searches.
            </Text>

            <CardSection>
              <RerankingDetailsForm
                setModelTab={setModelTab}
                modelTab={
                  originalRerankingDetails.rerank_model_name
                    ? modelTab
                    : modelTab || "cloud"
                }
                currentRerankingDetails={rerankingDetails}
                originalRerankingDetails={originalRerankingDetails}
                setRerankingDetails={setRerankingDetails}
              />
            </CardSection>

            <div className={`mt-4 w-full grid grid-cols-3`}>
              <button
                className="border-border-dark mr-auto border flex gap-x-1 items-center text-text p-2.5 text-sm font-regular rounded-sm "
                onClick={() => prevFormStep()}
              >
                <ArrowLeft />
                Previous
              </button>

              <ReIndexingButton needsReIndex={needsReIndex} />

              <div className="flex w-full justify-end">
                <button
                  className={`enabled:cursor-pointer enabled:hover:underline disabled:cursor-not-allowed mt-auto enabled:text-text-600 disabled:text-text-400 ml-auto flex gap-x-1 items-center py-2.5 px-3.5 text-sm font-regular rounded-sm`}
                  onClick={() => {
                    nextFormStep();
                  }}
                >
                  Advanced
                  <ArrowRight />
                </button>
              </div>
            </div>
          </>
        )}
        {formStep == 2 && (
          <>
            <h2 className="text-2xl font-bold mb-4 text-text-800">
              Advanced Search Configuration
            </h2>
            <Text className="mb-4">
              Configure advanced embedding and search settings. Changes will
              require re-indexing documents.
            </Text>

            <CardSection>
              <AdvancedEmbeddingFormPage
                advancedEmbeddingDetails={advancedEmbeddingDetails}
                updateAdvancedEmbeddingDetails={updateAdvancedEmbeddingDetails}
              />
            </CardSection>

            <div className={`mt-4 grid  grid-cols-3 w-full `}>
              <button
                className={`border-border-dark border mr-auto flex gap-x-1 
                  items-center text-text py-2.5 px-3.5 text-sm font-regular rounded-sm`}
                onClick={() => prevFormStep()}
              >
                <ArrowLeft />
                Previous
              </button>

              <ReIndexingButton needsReIndex={needsReIndex} />
            </div>
          </>
        )}
      </div>
    </div>
  );
}<|MERGE_RESOLUTION|>--- conflicted
+++ resolved
@@ -295,60 +295,6 @@
     }
   };
 
-<<<<<<< HEAD
-  const needsReIndex =
-    currentEmbeddingModel != selectedProvider ||
-    searchSettings?.multipass_indexing !=
-    advancedEmbeddingDetails.multipass_indexing;
-
-  const ReIndexingButton = ({ needsReIndex }: { needsReIndex: boolean }) => {
-    return needsReIndex ? (
-      <div className="flex mx-auto gap-x-1 ml-auto items-center">
-        <button
-          className="enabled:cursor-pointer disabled:bg-accent/50 disabled:cursor-not-allowed bg-accent flex gap-x-1 items-center text-white py-2.5 px-3.5 text-sm font-regular rounded-sm"
-          onClick={async () => {
-            const update = await updateSearch();
-            if (update) {
-              await onConfirm();
-            }
-          }}
-        >
-          Re-index
-        </button>
-        <div className="relative group">
-          <WarningCircle
-            className="text-text-800 cursor-help"
-            size={20}
-            weight="fill"
-          />
-          <div className="absolute z-10 invisible group-hover:visible bg-background-800 text-text-200 text-sm rounded-md shadow-md p-2 right-0 mt-1 w-64">
-            <p className="font-semibold mb-2">Needs re-indexing due to:</p>
-            <ul className="list-disc pl-5">
-              {currentEmbeddingModel != selectedProvider && (
-                <li>Changed embedding provider</li>
-              )}
-              {searchSettings?.multipass_indexing !=
-                advancedEmbeddingDetails.multipass_indexing && (
-                  <li>Multipass indexing modification</li>
-                )}
-            </ul>
-          </div>
-        </div>
-      </div>
-    ) : (
-      <button
-        className="enabled:cursor-pointer ml-auto disabled:bg-accent/50 disabled:cursor-not-allowed bg-accent flex mx-auto gap-x-1 items-center text-white py-2.5 px-3.5 text-sm font-regular rounded-sm"
-        onClick={async () => {
-          updateSearch();
-        }}
-      >
-        Update Search
-      </button>
-    );
-  };
-
-=======
->>>>>>> fd84b7a7
   return (
     <div className="mx-auto mb-8 w-full">
       {popup}
