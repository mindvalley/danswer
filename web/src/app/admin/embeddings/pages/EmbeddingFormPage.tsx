--- conflicted
+++ resolved
@@ -46,10 +46,6 @@
 
   const [rerankingDetails, setRerankingDetails] = useState<RerankingDetails>({
     rerank_api_key: "",
-<<<<<<< HEAD
-    num_rerank: 0,
-=======
->>>>>>> e9a616e5
     rerank_provider_type: null,
     rerank_model_name: "",
     rerank_api_url: null,
@@ -127,10 +123,6 @@
 
       setRerankingDetails({
         rerank_api_key: searchSettings.rerank_api_key,
-<<<<<<< HEAD
-        num_rerank: searchSettings.num_rerank,
-=======
->>>>>>> e9a616e5
         rerank_provider_type: searchSettings.rerank_provider_type,
         rerank_model_name: searchSettings.rerank_model_name,
         rerank_api_url: searchSettings.rerank_api_url,
@@ -140,31 +132,17 @@
 
   const originalRerankingDetails: RerankingDetails = searchSettings
     ? {
-<<<<<<< HEAD
       rerank_api_key: searchSettings.rerank_api_key,
-      num_rerank: searchSettings.num_rerank,
       rerank_provider_type: searchSettings.rerank_provider_type,
       rerank_model_name: searchSettings.rerank_model_name,
+      rerank_api_url: searchSettings.rerank_api_url,
     }
     : {
       rerank_api_key: "",
-      num_rerank: 0,
       rerank_provider_type: null,
       rerank_model_name: "",
+      rerank_api_url: null,
     };
-=======
-        rerank_api_key: searchSettings.rerank_api_key,
-        rerank_provider_type: searchSettings.rerank_provider_type,
-        rerank_model_name: searchSettings.rerank_model_name,
-        rerank_api_url: searchSettings.rerank_api_url,
-      }
-    : {
-        rerank_api_key: "",
-        rerank_provider_type: null,
-        rerank_model_name: "",
-        rerank_api_url: null,
-      };
->>>>>>> e9a616e5
 
   useEffect(() => {
     if (currentEmbeddingModel) {
