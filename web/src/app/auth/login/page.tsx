--- conflicted
+++ resolved
@@ -78,7 +78,6 @@
       <div className="absolute top-10x w-full">
         <HealthCheckBanner />
       </div>
-<<<<<<< HEAD
       <div className="min-h-screen flex items-center justify-center py-12 px-4 sm:px-6 lg:px-8">
         <div>
           <Logo height={64} width={64} className="mx-auto w-fit" />
@@ -95,7 +94,7 @@
             </>
           )}
           {authTypeMetadata?.authType === "basic" && (
-            <Card className="mt-4 w-96">
+            <CardSection className="mt-4 w-96">
               <div className="flex">
                 <Title className="mb-2 mx-auto font-bold">
                   Log In to Eve<sup className="ai-superscript">AI</sup>
@@ -110,64 +109,9 @@
                   </Link>
                 </Text>
               </div>
-            </Card>
+            </CardSection>
           )}
         </div>
-=======
-
-      <div className="flex flex-col w-full justify-center">
-        {authUrl && authTypeMetadata && (
-          <>
-            <h2 className="text-center text-xl text-strong font-bold">
-              <LoginText />
-            </h2>
-
-            <SignInButton
-              authorizeUrl={authUrl}
-              authType={authTypeMetadata?.authType}
-            />
-          </>
-        )}
-
-        {authTypeMetadata?.authType === "cloud" && (
-          <div className="mt-4 w-full justify-center">
-            <div className="flex items-center w-full my-4">
-              <div className="flex-grow border-t border-gray-300"></div>
-              <span className="px-4 text-gray-500">or</span>
-              <div className="flex-grow border-t border-gray-300"></div>
-            </div>
-            <EmailPasswordForm shouldVerify={true} />
-
-            <div className="flex">
-              <Text className="mt-4 mx-auto">
-                Don&apos;t have an account?{" "}
-                <Link href="/auth/signup" className="text-link font-medium">
-                  Create an account
-                </Link>
-              </Text>
-            </div>
-          </div>
-        )}
-
-        {authTypeMetadata?.authType === "basic" && (
-          <CardSection className="mt-4 w-96">
-            <div className="flex">
-              <Title className="mb-2 mx-auto font-bold">
-                <LoginText />
-              </Title>
-            </div>
-            <EmailPasswordForm />
-            <div className="flex">
-              <Text className="mt-4 mx-auto">
-                Don&apos;t have an account?{" "}
-                <Link href="/auth/signup" className="text-link font-medium">
-                  Create an account
-                </Link>
-              </Text>
-            </div>
-          </CardSection>
-        )}
->>>>>>> 954b5b2a
       </div>
     </AuthFlowContainer>
   );
