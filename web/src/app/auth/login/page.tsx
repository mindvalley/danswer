import { HealthCheckBanner } from "@/components/health/healthcheck";
import { User } from "@/lib/types";
import {
  getCurrentUserSS,
  getAuthUrlSS,
  getAuthTypeMetadataSS,
  AuthTypeMetadata,
} from "@/lib/userSS";
import { redirect } from "next/navigation";
import { SignInButton } from "./SignInButton";
import { EmailPasswordForm } from "./EmailPasswordForm";
import { Card, Title, Text } from "@tremor/react";
import Link from "next/link";
import { Logo } from "@/components/Logo";
import { LoginText } from "./LoginText";
import { getSecondsUntilExpiration } from "@/lib/time";
import AuthFlowContainer from "@/components/auth/AuthFlowContainer";

const Page = async ({
  searchParams,
}: {
  searchParams?: { [key: string]: string | string[] | undefined };
}) => {
  const autoRedirectDisabled = searchParams?.disableAutoRedirect === "true";

  // catch cases where the backend is completely unreachable here
  // without try / catch, will just raise an exception and the page
  // will not render
  let authTypeMetadata: AuthTypeMetadata | null = null;
  let currentUser: User | null = null;
  try {
    [authTypeMetadata, currentUser] = await Promise.all([
      getAuthTypeMetadataSS(),
      getCurrentUserSS(),
    ]);
  } catch (e) {
    console.log(`Some fetch failed for the login page - ${e}`);
  }

  // simply take the user to the home page if Auth is disabled
  if (authTypeMetadata?.authType === "disabled") {
    return redirect("/");
  }

  // if user is already logged in, take them to the main app page
  const secondsTillExpiration = getSecondsUntilExpiration(currentUser);
  if (
    currentUser &&
    currentUser.is_active &&
    (secondsTillExpiration === null || secondsTillExpiration > 0)
  ) {
    if (authTypeMetadata?.requiresVerification && !currentUser.is_verified) {
      return redirect("/auth/waiting-on-verification");
    }
    return redirect("/");
  }

  // get where to send the user to authenticate
  let authUrl: string | null = null;
  if (authTypeMetadata) {
    try {
      authUrl = await getAuthUrlSS(authTypeMetadata.authType);
    } catch (e) {
      console.log(`Some fetch failed for the login page - ${e}`);
    }
  }

  if (authTypeMetadata?.autoRedirect && authUrl && !autoRedirectDisabled) {
    return redirect(authUrl);
  }

  return (
    <AuthFlowContainer>
      <div className="absolute top-10x w-full">
        <HealthCheckBanner />
      </div>
<<<<<<< HEAD
      <div className="min-h-screen flex items-center justify-center py-12 px-4 sm:px-6 lg:px-8">
        <div>
          <Logo height={64} width={64} className="mx-auto w-fit" />
          {authUrl && authTypeMetadata && (
            <>
              <h2 className="text-center text-xl text-strong font-bold mt-6">
                Log In to Eve<sup className="ai-superscript">AI</sup>
              </h2>

              <SignInButton
                authorizeUrl={authUrl}
                authType={authTypeMetadata?.authType}
              />
            </>
          )}
          {authTypeMetadata?.authType === "basic" && (
            <Card className="mt-4 w-96">
              <div className="flex">
                <Title className="mb-2 mx-auto font-bold">
                  Log In to Eve<sup className="ai-superscript">AI</sup>
                </Title>
              </div>
              <EmailPasswordForm />
              <div className="flex">
                <Text className="mt-4 mx-auto">
                  Don&apos;t have an account?{" "}
                  <Link href="/auth/signup" className="text-link font-medium">
                    Create an account
                  </Link>
                </Text>
              </div>
            </Card>
          )}
        </div>
=======

      <div>
        {authUrl && authTypeMetadata && (
          <>
            <h2 className="text-center text-xl text-strong font-bold">
              <LoginText />
            </h2>

            <SignInButton
              authorizeUrl={authUrl}
              authType={authTypeMetadata?.authType}
            />
          </>
        )}
        {authTypeMetadata?.authType === "basic" && (
          <Card className="mt-4 w-96">
            <div className="flex">
              <Title className="mb-2 mx-auto font-bold">
                <LoginText />
              </Title>
            </div>
            <EmailPasswordForm />
            <div className="flex">
              <Text className="mt-4 mx-auto">
                Don&apos;t have an account?{" "}
                <Link href="/auth/signup" className="text-link font-medium">
                  Create an account
                </Link>
              </Text>
            </div>
          </Card>
        )}
>>>>>>> e022e77b
      </div>
    </AuthFlowContainer>
  );
};

export default Page;<|MERGE_RESOLUTION|>--- conflicted
+++ resolved
@@ -74,7 +74,6 @@
       <div className="absolute top-10x w-full">
         <HealthCheckBanner />
       </div>
-<<<<<<< HEAD
       <div className="min-h-screen flex items-center justify-center py-12 px-4 sm:px-6 lg:px-8">
         <div>
           <Logo height={64} width={64} className="mx-auto w-fit" />
@@ -109,40 +108,6 @@
             </Card>
           )}
         </div>
-=======
-
-      <div>
-        {authUrl && authTypeMetadata && (
-          <>
-            <h2 className="text-center text-xl text-strong font-bold">
-              <LoginText />
-            </h2>
-
-            <SignInButton
-              authorizeUrl={authUrl}
-              authType={authTypeMetadata?.authType}
-            />
-          </>
-        )}
-        {authTypeMetadata?.authType === "basic" && (
-          <Card className="mt-4 w-96">
-            <div className="flex">
-              <Title className="mb-2 mx-auto font-bold">
-                <LoginText />
-              </Title>
-            </div>
-            <EmailPasswordForm />
-            <div className="flex">
-              <Text className="mt-4 mx-auto">
-                Don&apos;t have an account?{" "}
-                <Link href="/auth/signup" className="text-link font-medium">
-                  Create an account
-                </Link>
-              </Text>
-            </div>
-          </Card>
-        )}
->>>>>>> e022e77b
       </div>
     </AuthFlowContainer>
   );
