"use client";

import React, { useContext } from "react";
import { SettingsContext } from "@/components/settings/SettingsProvider";

export const LoginText = () => {
  const settings = useContext(SettingsContext);
  return (
<<<<<<< HEAD
    <>Log In to Eve<sup className="ai-superscript">AI</sup></>
=======
    <>
      Log In to{" "}
      {(settings && settings?.enterpriseSettings?.application_name) ||
        "Danswer"}
    </>
>>>>>>> 954b5b2a
  );
};<|MERGE_RESOLUTION|>--- conflicted
+++ resolved
@@ -6,14 +6,6 @@
 export const LoginText = () => {
   const settings = useContext(SettingsContext);
   return (
-<<<<<<< HEAD
     <>Log In to Eve<sup className="ai-superscript">AI</sup></>
-=======
-    <>
-      Log In to{" "}
-      {(settings && settings?.enterpriseSettings?.application_name) ||
-        "Danswer"}
-    </>
->>>>>>> 954b5b2a
   );
 };