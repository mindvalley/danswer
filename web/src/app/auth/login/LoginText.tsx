--- conflicted
+++ resolved
@@ -11,14 +11,6 @@
   // }
 
   return (
-<<<<<<< HEAD
     <>Log In to Eve<sup className="ai-superscript">AI</sup></>
-=======
-    <>
-      Log In to{" "}
-      {(settings && settings?.enterpriseSettings?.application_name) ||
-        "Danswer"}
-    </>
->>>>>>> e022e77b
   );
 };