--- conflicted
+++ resolved
@@ -293,11 +293,8 @@
     access_key_id: "",
     secret_access_key: "",
   } as OCICredentialJson,
-<<<<<<< HEAD
   airtable: { airtable_access_token: "" } as AirtableCredentialJson,
-=======
   xenforo: null,
->>>>>>> 6b57e682
   google_sites: null,
   file: null,
   wikipedia: null,
