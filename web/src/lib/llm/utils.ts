import { Persona } from "@/app/admin/assistants/interfaces";
import { LLMProviderDescriptor } from "@/app/admin/configuration/llm/interfaces";
import { LlmOverride } from "@/lib/hooks";

export function getFinalLLM(
  llmProviders: LLMProviderDescriptor[],
  persona: Persona | null,
  llmOverride: LlmOverride | null
): [string, string] {
  const defaultProvider = llmProviders.find(
    (llmProvider) => llmProvider.is_default_provider
  );

  let provider = defaultProvider?.provider || "";
  let model = defaultProvider?.default_model_name || "";

  if (persona) {
    // Map "provider override" to actual LLLMProvider
    if (persona.llm_model_provider_override) {
      const underlyingProvider = llmProviders.find(
        (item: LLMProviderDescriptor) =>
          item.name === persona.llm_model_provider_override
      );
      provider = underlyingProvider?.provider || provider;
    }
    model = persona.llm_model_version_override || model;
  }

  if (llmOverride) {
    provider = llmOverride.provider || provider;
    model = llmOverride.modelName || model;
  }

  return [provider, model];
}

export function getLLMProviderOverrideForPersona(
  liveAssistant: Persona,
  llmProviders: LLMProviderDescriptor[]
): LlmOverride | null {
  const overrideProvider = liveAssistant.llm_model_provider_override;
  const overrideModel = liveAssistant.llm_model_version_override;

  if (!overrideModel) {
    return null;
  }

  const matchingProvider = llmProviders.find(
    (provider) =>
      (overrideProvider ? provider.name === overrideProvider : true) &&
      provider.model_names.includes(overrideModel)
  );

  if (matchingProvider) {
    return {
      name: matchingProvider.name,
      provider: matchingProvider.provider,
      modelName: overrideModel,
    };
  }

  return null;
}

const MODEL_NAMES_SUPPORTING_IMAGE_INPUT = [
  "gpt-4o",
  "gpt-4o-mini",
  "gpt-4-vision-preview",
  "gpt-4-turbo",
  "gpt-4-1106-vision-preview",
  // standard claude names
  "claude-3-5-sonnet-20240620",
  "claude-3-5-sonnet-20241022",
  "claude-3-opus-20240229",
  "claude-3-sonnet-20240229",
  "claude-3-haiku-20240307",
  // claude names with AWS Bedrock Suffix
  "claude-3-opus-20240229-v1:0",
  "claude-3-sonnet-20240229-v1:0",
  "claude-3-haiku-20240307-v1:0",
  "claude-3-5-sonnet-20240620-v1:0",
  "claude-3-5-sonnet-20241022-v2:0",
  // claude names with full AWS Bedrock names
  "anthropic.claude-3-opus-20240229-v1:0",
  "anthropic.claude-3-sonnet-20240229-v1:0",
  "anthropic.claude-3-haiku-20240307-v1:0",
  "anthropic.claude-3-5-sonnet-20240620-v1:0",
  "anthropic.claude-3-5-sonnet-20241022-v2:0",
  // google gemini model names
  "gemini-1.5-pro",
  "gemini-1.5-flash",
  "gemini-1.5-pro-001",
  "gemini-1.5-flash-001",
  "gemini-1.5-pro-002",
  "gemini-1.5-flash-002",
];

export function checkLLMSupportsImageInput(model: string) {
  // Original exact match check
  const exactMatch = MODEL_NAMES_SUPPORTING_IMAGE_INPUT.some(
    (modelName) => modelName === model
  );

<<<<<<< HEAD
const MODEL_PROVIDER_PAIRS_SUPPORTING_IMAGE_OUTPUT = [
  ["openai", "gpt-4o"],
  ["openai", "gpt-4o-mini"],
  ["openai", "gpt-4-vision-preview"],
  ["openai", "gpt-4-turbo"],
  ["openai", "gpt-4-1106-vision-preview"],
  ["azure", "gpt-4o"],
  ["azure", "gpt-4o-mini"],
  ["azure", "gpt-4-vision-preview"],
  ["azure", "gpt-4-turbo"],
  ["azure", "gpt-4-1106-vision-preview"]
];
=======
  if (exactMatch) {
    return true;
  }
>>>>>>> fd84b7a7

  // Additional check for the last part of the model name
  const modelParts = model.split(/[/.]/);
  const lastPart = modelParts[modelParts.length - 1];

  return MODEL_NAMES_SUPPORTING_IMAGE_INPUT.some((modelName) => {
    const modelNameParts = modelName.split(/[/.]/);
    const modelNameLastPart = modelNameParts[modelNameParts.length - 1];
    return modelNameLastPart === lastPart;
  });
}

export const structureValue = (
  name: string,
  provider: string,
  modelName: string
) => {
  return `${name}__${provider}__${modelName}`;
};

export const destructureValue = (value: string): LlmOverride => {
  const [displayName, provider, modelName] = value.split("__");
  return {
    name: displayName,
    provider,
    modelName,
  };
};<|MERGE_RESOLUTION|>--- conflicted
+++ resolved
@@ -101,24 +101,9 @@
     (modelName) => modelName === model
   );
 
-<<<<<<< HEAD
-const MODEL_PROVIDER_PAIRS_SUPPORTING_IMAGE_OUTPUT = [
-  ["openai", "gpt-4o"],
-  ["openai", "gpt-4o-mini"],
-  ["openai", "gpt-4-vision-preview"],
-  ["openai", "gpt-4-turbo"],
-  ["openai", "gpt-4-1106-vision-preview"],
-  ["azure", "gpt-4o"],
-  ["azure", "gpt-4o-mini"],
-  ["azure", "gpt-4-vision-preview"],
-  ["azure", "gpt-4-turbo"],
-  ["azure", "gpt-4-1106-vision-preview"]
-];
-=======
   if (exactMatch) {
     return true;
   }
->>>>>>> fd84b7a7
 
   // Additional check for the last part of the model name
   const modelParts = model.split(/[/.]/);
