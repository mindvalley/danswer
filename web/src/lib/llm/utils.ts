import { Persona } from "@/app/admin/assistants/interfaces";
import { LLMProviderDescriptor } from "@/app/admin/models/llm/interfaces";
import { LlmOverride } from "@/lib/hooks";

export function getFinalLLM(
  llmProviders: LLMProviderDescriptor[],
  persona: Persona | null,
  llmOverride: LlmOverride | null
): [string, string] {
  const defaultProvider = llmProviders.find(
    (llmProvider) => llmProvider.is_default_provider
  );

  let provider = defaultProvider?.provider || "";
  let model = defaultProvider?.default_model_name || "";

  if (persona) {
    provider = persona.llm_model_provider_override || provider;
    model = persona.llm_model_version_override || model;
  }

  if (llmOverride) {
    provider = llmOverride.provider || provider;
    model = llmOverride.modelName || model;
  }

  return [provider, model];
}

const MODELS_SUPPORTING_IMAGES = [
  ["openai", "gpt-4o"],
  ["openai", "gpt-4-vision-preview"],
  ["openai", "gpt-4-turbo"],
  ["openai", "gpt-4-1106-vision-preview"],
  ["azure", "gpt-4o"],
<<<<<<< HEAD
=======
  ["azure", "gpt-4-vision-preview"],
  ["azure", "gpt-4-turbo"],
  ["azure", "gpt-4-1106-vision-preview"],
>>>>>>> c6d094b2
];

export function checkLLMSupportsImageInput(provider: string, model: string) {
  return MODELS_SUPPORTING_IMAGES.some(
    ([p, m]) => p === provider && m === model
  );
}<|MERGE_RESOLUTION|>--- conflicted
+++ resolved
@@ -33,12 +33,9 @@
   ["openai", "gpt-4-turbo"],
   ["openai", "gpt-4-1106-vision-preview"],
   ["azure", "gpt-4o"],
-<<<<<<< HEAD
-=======
   ["azure", "gpt-4-vision-preview"],
   ["azure", "gpt-4-turbo"],
   ["azure", "gpt-4-1106-vision-preview"],
->>>>>>> c6d094b2
 ];
 
 export function checkLLMSupportsImageInput(provider: string, model: string) {
